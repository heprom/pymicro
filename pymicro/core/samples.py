#!/usr/bin/env python3
# -*- coding: utf-8 -*-
"""DataPlatform module for the management of multimodal mechanical datasets.

The `samples` module provides a base class `SampleData` implementing a generic
data model and data paltform API, allowing to define by inheritance specific
data platform classes for specific mechanical applications. It is designed to
gather and manipulate easily multimodal datasets gathering data from 3D/4D
imaging experiments and simulations of mechanical material samples. Such data
consists in volumic data defined on 3D meshes/images, classical data arrays,
and associated metadata.

"""
import os
import subprocess
import shutil
import numpy as np
import tables
import lxml.builder
from lxml import etree
from BasicTools.Containers.ConstantRectilinearMesh import (
    ConstantRectilinearMesh)
from BasicTools.Containers.UnstructuredMesh import (UnstructuredMesh,
                                                    AllElements)
import BasicTools.Containers.UnstructuredMeshCreationTools as UMCT
from BasicTools.Containers.MeshBase import MeshBase
from BasicTools.IO.XdmfTools import XdmfName,XdmfNumber
# Import variables for XDMF binding
from pymicro.core.global_variables import (XDMF_FIELD_TYPE,
                                           XDMF_IMAGE_GEOMETRY,
                                           XDMF_IMAGE_TOPOLOGY)
# Import variables for SampleData data model
from pymicro.core.global_variables import (SD_GROUP_TYPES, SD_GRID_GROUPS,
                                           SD_IMAGE_GROUPS, SD_MESH_GROUPS)
# Import variables for SampleData utilities
from pymicro.core.global_variables import (COMPRESSION_KEYS)


class SampleData:
    """Base class to store organized multi-modal datasets for material science.

    SampleData is a high level API to add/modifiy/remove data into a HDF5 data
    file accordingly to a user defined data model, including volumic data
    (data organized on a geometrical grid) and classical data arrays. The class
    ensures creation and synchronization of a XDMF file with the HDF5 dataset
    to allow visualization of volumic data with the Paraview software.
    The various types of data items that can be handled by SampleData, as well
    as the SampleData constructor parameters and attributes are documented
    below.

    The HDF5 and XDMF data tree structure and content in both files are
    accessible through the `h5_dataset` and `xdmf_tree` class attributes,
    that are respectively instances of classes imported from the
    `Pytables <https://www.pytables.org/index.html>`_ and
    `lxml <https://lxml.de/>`_ packages.

    .. note:: The SampleData class relies on the
        `Pytables <https://www.pytables.org/index.html>`_ package, on the
        **HDF5** and **XDMF** file formats. A priori knowledge of these
        elements is not mandatory to use SampleData but is strongly
        recommanded.

    - **SampleData datasets can be composed of three types of HDF5 groups:**

        :Group: Classical HDF5 Group node, used to organize data arrays.
        :3DImage: A Group to store data arrays representing fields defined on
            a 3D image (voxelized fields).
        :2DImage: A Group to store data arrays representing fields defined on
            a 2D image (pixelized fields).
        :Mesh: A Group to store data arrays representing fields defined on
            a mesh, and store mesh geometry.

    .. seealso::
        See :func:`add_group`, :func:`add_image` and :func:`add_mesh`.

    `3DImage`, `2DImage` and `Mesh` group types are synchronized with the XDMF
    file to allow visualization of their content with Paraview

    - **SampleData datasets can be composed of three types of data items:**

    :arrays: classical HDF5 node containing a data array.
    :tables: structured array class, analogous to numpy.void data arrays,
        imported from :py:class:`tables.Filters`.
    :attributes: classical HDF5 attributes, to store metadata.

    .. seealso::
        See :func:`add_data_array`, :func:`add_table` and
        :func:`add_attributes`.

    .. rubric:: INDEX NAMES AND ALIASES

    An index of the dataset content is stored into a dictionary `content_index`
    as an attribute of the class. Additional names can be defined by users
    for data items, and are stored in an alias dictionary. The `content_index`
    dic is synchronized with the hdf5 Group '/Index'.
    The `aliases` dic is synchronized with the '/Index/Aliases' Group.
    When an existing dataset is opened to create a SampleData instance, these
    attributes are initialized from these Groups in the dataset HDF5 file.
    Each data item can be accessed in the API methods via:

        :path: it's path in the HDF5 data tree
        :indexname: it's name in the `content_index` dic (the key associated
            to it's path)
        :alias: an alias of it's indexname
        :name: its name as a HDF5 Node if it is unique

    .. seealso::
        | See :func:`get_node` for more details on this mechanism.
        | See :func:`print_index` to visualize Index names and Aliases.

    .. rubric:: DATA COMPRESSION

    HDF5 compression algorithm are available through the
    `Pytables <https://www.pytables.org/index.html>`_ package. SampleData
    offers an interface to it with the :func:`set_chunkshape_and_compression`
    method.

    .. rubric:: CONSTRUCTOR PARAMETERS

    :filename: `str`
        name of HDF5/XDMF files to create/read
    :sample_name: `str`, optional ('')
        name of the sample associated to data
    :sample_description: `str`, optional ('')
        short description of the mechanical sample (material, type of
        tests....)
    :verbose: `bool`, optional (False)
        set verbosity flag
    :overwrite_hdf5: `bool`, optional (False)
        set to `True` to overwrite existing HDF5/XDMF couple of files
    :autodelete: `bool`, optional (False)
        set to `True` to remove HDF5/XDMF files when deleting SampleData
        instance

    .. rubric:: Examples

    ::

        # create 'my_dataset.h5' and 'my_dataset.xdmf' files to store data
        sample = SampleData(filename='my_dataset',sample_name='my_sample_name')
        # create a temporary dataset 'tmp_dataset.h5/xdmf', to be removed when
        # sample instance is destroyed
        sample = SampleData(filename='tmp_dataset.h5/xdmf', autodelete=True)
        del sample # files are removed
        # create a dataset and overwrites 'my_dataset.h5' and 'my_dataset.xdmf'
        # files
        sample = SampleData(filename='my_dataset', overwrite_hdf5=True)

    .. note:: additional keywords arguments can be passed to specify global
            compression options, see :func:`set_chunkshape_and_compression`
            documentation for their definition

    .. rubric:: CLASS ATTRIBUTES

    :h5_file: name of HDF5 file containing dataset (`str`)
    :h5_dataset: :py:class:`tables.File` instance associated to the
        `h5_file`
    :xdmf_file: name of XDMF file associated with `h5_file` (`str`)
    :xdmf_tree: :py:class:`lxml.etree` XML tree associated with `xdmf_file`
    :autodelete: autodelete flag (`bool`)
    :Filters: instance of :py:class:`tables.Filters` specifying
        general compression options
    :content_index: Dictionnary of data items (nodes/groups)
        names and pathes in HDF5 dataset (`dic`)
    :aliases: Dictionnary of list of aliases for each item in
        content_index (`dic`)

    .. important:: **Inheritance -- Data Platforms construction for specific
        Applications**

        SampleData provides a mechanism to derive classes with a specific data
        model, by redefining the method :func:`minimal_data_model` in the
        derived class. This method defines two dictionaris specifying a list of
        data item/group names, pathes, and data item types constituting the
        data model. Each instance of this derived class will automatically
        create the data model elements in any new dataset, or ad them into a
        pre-existing dataset. The data items created in this way are empty
        until actual data are added at these locations.

        This mechanisms ensures retro-compatibility. When the data model of a
        class is enriched, any old dataset opened with the class will be
        udpated with ne new elements of the data model.

        This usage is the original purpose of the SampleData class. It allows
        to implement data platforms dedicated to a specific usage by
        subclassing SampleData. This process can be breakdown into the
        following steps:

            #. Create a `class` inherited from SampleData
            #. Define the class data model and implement it in
               `minimal_data_model` method
            #. If needed, develop dedicated methods to offer a specific API to
               support the derived class practical application

        When creating a derived Class from SampleData, users can defined their
        own default compression settings by overwritting the method
        :func:`set_default_compression`.

        | See documentation of :func:`minimal_data_model` for further details
        | To see examples of such derived classes see:
        | - the :py:class:`pymicro.crystal.microstructure`
        | - the :py:class:`Test_DerivedClass` used in the `samples` module
    """

    def __init__(self, filename='sample_data', sample_name='',
                 sample_description=' ', verbose=False, overwrite_hdf5=False,
                 autodelete=False, **keywords):
        """Sample Data constructor."""
        # get file directory and file name
        file_dir, filename_tmp = os.path.split(filename)
        if file_dir == '':
            file_dir = os.getcwd()
        # check if filename has a file extension
        if filename_tmp.rfind('.') != -1:
            filename_tmp = filename_tmp[:filename_tmp.rfind('.')]

        self.h5_file = filename_tmp + '.h5'
        self.xdmf_file = filename_tmp + '.xdmf'
        self.file_dir = file_dir
        self.h5_path = os.path.join(self.file_dir,self.h5_file)
        self.xdmf_path = os.path.join(self.file_dir,self.xdmf_file)
        self._verbose = verbose
        self.autodelete = autodelete
        if os.path.exists(self.h5_path) and overwrite_hdf5:
            self._verbose_print('-- File "{}" exists  and will be '
                                'overwritten'.format(self.h5_path))
            os.remove(self.h5_path)
            os.remove(self.xdmf_file)
        self._init_file_object(sample_name, sample_description, **keywords)
        self.sync()
        return

    def __del__(self):
        """Sample Data destructor.

        Deletes SampleData instance and:
              - closes h5_file --> writes data structure into the .h5 file
              - writes the .xdmf file
        """
        self._verbose_print('Deleting DataSample object ')
        self.sync()
        # self.repack_h5file()
        self.h5_dataset.close()
        self._verbose_print('Dataset and Datafiles closed')
        if self.autodelete:
            print('{} Autodelete: \n Removing hdf5 file {} and xdmf file {}'
                  ''.format(self.__class__.__name__, self.h5_file,
                            self.xdmf_file))
            os.remove(self.h5_path)
            os.remove(self.xdmf_path)
            if os.path.exists(self.h5_path) or os.path.exists(self.xdmf_path):
                raise RuntimeError('HDF5 and XDMF not removed')
        return

    def __repr__(self):
        """Return a string representation of the dataset content."""
        s = self.print_index(as_string=True, max_depth=3)
        s += self.print_dataset_content(as_string=True, max_depth=3)
        return s

    def __contains__(self, name):
        """Check if name refers to an existing HDF5 node in the dataset.

        :param str name: a string for the name / indexname / path
        :return bool: True if the dataset has a node associated with this name,
            False if not.
        """
        path = self._name_or_node_to_path(name)
        if path is None:
            return False
        else:
            return self.h5_dataset.__contains__(path)

    def minimal_data_model(self):
        """Specify minimal data model to store in class instance.

        This method is designed to construct derived classes from SampleData
        to serve as data platforms for a specific data model, that is specified
        by the two dictionaries returned.

        The class constructor searches through these dictionaries to determine
        the name, pathes and types of data items constituting the data model of
        the class, and creates them at each instance creation. If the
        constructor is used to create an instance from an existing file, the
        compatibility with the data model is verified, and the missing data
        items are created if needed. The constructor ensures compatibility of
        previously created datasets with the class if the current data model
        of the class has been enriched. Note that the associated datasets can
        contain additional data items, those defined in this method are the
        minimal required content for this class of datasets.

        The return dictionaries keys are the Index names of the data items of
        the data model. Their values are defined hereafter:

        :return dic index_dic:
            | Dictionary specifying the indexnames and pathes of data items in
            | the data model. Each entry must be of the form
            | {'indexname':'/data_item/path'}. The data item path is its path
            | in the HDF5 tree structure.
        :return dic type_dic:
            | Dictionary specifying the indexnames and types of data items in
            | the data model. Each entry must be of the form
            | {'indexname':'grouptype'}. 'grouptype' can be:

        :'Group': creates a classical HDF5 group (str)
        :'3DImage': creates a HDF5 group containing datasets (fields) defined
            on the same 3D image (str)
        :'Mesh': creates a HDF5 group containing datasets (fields) defined on
            the same mesh (str)
        :'Array': creates a HDF5 node containing a data array (str)
        :Table_description: creates a structured storage array
            (:py:class:`tables.Filters` class) with the given Description.
            `Table_description` must be a subclass of
            :py:class:`tables.IsDescription` class.

        .. rubric:: Example

        ::

            class MyDesc(IsDescription):
                int_data    = Int32Col()
                float_data  = Float32Col()
                float_array = Float32Col(shape=(3,))

            class MyDerivedClass(SampleData):
                def _minimal_data_model(self):
                # MyDerivedClass will handle datasets containing at least
                # a set of data associated to a 3D image, one associated to
                # a mesh, a classical group of data containing one Array, and a
                # node containing a structured storage table whose lines are
                # comprised of one scalar integer, one scalar float and one
                # float vector (shape 3,)
                    minimal_content_index_dic = {'3DImage':'/ImagePath',
                                                 'DataGroup':'/GroupPath',
                                                 'MeshGroup':'/MeshPath',
                                                 'DataArray':'/GroupPath/Data',
                                                 'DataTable':'/GroupPath/Tab'}
                    minimal_content_type_dic = {'3DImage':'3DImage',
                                                'DataGroup':'Group',
                                                'MeshGroup':'Mesh',
                                                'DataArray':'Array',
                                                'DataTable':MyDesc}
        """
        index_dic = {}
        type_dic = {}
        return index_dic, type_dic

    def print_xdmf(self):
        """Print a readable version of xdmf_tree content."""
        print(etree.tostring(self.xdmf_tree, pretty_print=True,
                             encoding='unicode'))
        return

    def write_xdmf(self):
        """Write xdmf_tree in .xdmf file with suitable XML declaration."""
        self._verbose_print('.... writing xdmf file : {}'
                            ''.format(self.xdmf_file),
                            line_break=False)
        self.xdmf_tree.write(self.xdmf_path,
                             xml_declaration=True,
                             pretty_print=True,
                             doctype='<!DOCTYPE Xdmf SYSTEM "Xdmf.dtd"[]>')

        # correct xml declaration to allow Paraview reader compatibility
        with open(self.xdmf_path, 'r') as f:
            lines = f.readlines()

        lines[0] = lines[0].replace("encoding='ASCII'", "")

        with open(self.xdmf_path, 'w') as f:
            f.writelines(lines)

        return

    def print_dataset_content(self, as_string=False, max_depth=3):
        """Print information on all nodes in the HDF5 file.

        :param bool as_string: If `True` solely returns string representation.
            If `False`, prints the string representation.
        :param int max_depth: Control the maximum depth of the node/groups
            informations that are printed. Depth is the number of parents that
            the node has to root group, including root group. For instance,
            max_depth=2 will print info on the root group children and their
            childrens.
        :return str s: string representation of HDF5 nodes information
        """
        size, unit = self.get_file_disk_size(print_flag=False)
        s = ('\n****** DATA SET CONTENT ******\n -- File: {}\n '
             '-- Size: {:9.3f} {}\n -- Data Model Class: {}\n'
             ''.format(self.h5_file, size, unit, self.__class__.__name__))
        if not(as_string):
            print(s)
        s += self.get_node_info('/', as_string)
        s += '\n************************************************'
        if not(as_string):
            print('\n************************************************')
        for node in self.h5_dataset.root:
            if node._v_depth > max_depth:
                continue
            if not(node._v_name == 'Index'):
                s += self.get_node_info(node._v_pathname, as_string)
                s += self.print_group_content(node._v_pathname,
                                              recursive=True,
                                              as_string=as_string,
                                              max_depth=max_depth)
                s += '\n************************************************'
                if not(as_string):
                    print('\n************************************************')
        return s

    def print_group_content(self, groupname, recursive=False, as_string=False,
                            max_depth=1000):
        """Print information on all nodes in a HDF5 group.

        :param str groupname: Name, Path, Index name or Alias of the HDF5 group
        :param bool recursive: If `True`, print content of children groups
        :param bool as_string: If `True` solely returns string representation.
            If `False`, prints the string representation.
        :return str s: string representation of HDF5 nodes information
        """
        s = '\n\n****** Group {} CONTENT ******'.format(groupname)
        group = self.get_node(groupname)
        if group._v_depth > max_depth:
            return ''
        if group._v_nchildren == 0:
            return ''
        else:
            if not(as_string):
                print(s)
        for node in group._f_iter_nodes():
            s += self.get_node_info(node._v_pathname, as_string)
            if (self._is_group(node._v_pathname) and recursive):
                s += self.print_group_content(node._v_pathname, recursive=True,
                                              as_string=as_string,
                                              max_depth=max_depth-1)
        return s

    def print_data_arrays_info(self, as_string=False):
        """Print information on all data array nodes in hdf5 file.

        :param bool as_string: If `True` solely returns string representation.
            If `False`, prints the string representation.
        :return str s: string representation of HDF5 nodes information
        """
        s = ''
        for node in self.h5_dataset:
            if self._is_array(node._v_name):
                s += self.get_node_info(node._v_name, as_string)
        return s

    def print_index(self, as_string=False, max_depth=3, node_type=[],
                    local_root='/'):
        """Print a list of the datasets in HDF5 and their Index names.

        :param bool as_string: If `True` solely returns string representation.
            If `False`, prints the string representation.
        :return str s: string representation of HDF5 nodes information
        """
        s = ''
        s += str('Dataset Content Index :\n')
        s += str('------------------------:\n')
        s += str('index printed with max depth `{}` and under local root'
                 ' `{}`\n\n'.format(max_depth, local_root))
        for key, value in self.content_index.items():
            col = None
            if isinstance(value, list):
                path = value[0]
                col = value[1]
            else:
                path = value
            node = self.get_node(path)
            if not(self._is_children_of(node, local_root)):
                continue
            if node._v_depth > max_depth:
                continue
            if col is None:
                s += str('\t Name : {:40}  H5_Path : {} \t\n'.format(
                         key, path))
            else:
                s += str('\t Name : {:40}  H5_Path : {}|col:{} \t\n'.format(
                         key, path, col))
            if key in self.aliases:
                s += str('\t        {} aliases -->'.format(key))
                for aliasname in self.aliases[key]:
                    s += str(' `'+aliasname+'`')
                s += '\n'
        if not(as_string):
            print(s)
            s = ''
        return s

    def sync(self):
        """Synchronize and flush .h5 and .xdmf files with dataset content.

        After using the `sync` method, the XDMF file can be opened in Paraview
        and 3DImage and/or Mesh data visualized, even if the files are still
        open in the class instance.

        .. important::
            Paraview >=5 cannot read data from synchronized files, you must
            close them first. In this case, use method
            :func:`pause_for_visualization`.
        """
        message = ('.... Storing content index in {}:/Index attributes'
                   ''.format(self.h5_file))
        self._verbose_print(message,
                            line_break=False)
        self.add_attributes(dic=self.content_index, nodename='/Index')
        self.add_attributes(dic=self.aliases, nodename='/Index/Aliases')
        self.write_xdmf()
        self._verbose_print('.... flushing data in file {}'.format(
                                self.h5_file), line_break=False)
        self.h5_dataset.flush()
        self._verbose_print('File {} synchronized with in memory data tree'
                            ''.format(self.h5_file),
                            line_break=False)
        return

    def pause_for_visualization(self, Vitables=False, Paraview=False,
                                **keywords):
        """Flushes data, close files and pause interpreter for visualization.

        This method pauses the interpreter until you press the <Enter> key.
        During the pause, the HDF5 file object is closed, so that it can be
        read by visualization softwares like Paraview or ViTables. Two
        optional arguments allow to directly open the dataset with Paraview
        and/or Vitables, as a subprocess of Python. In these cases, the Python
        interpreter is paused until you close the visualization software.

        Paraview allows to visualize the volumic data that is stored in the
        SampleData dataset, *i.e.* Mesh and Images groups (geometry and
        stored fields). Vitables allows to visualize the content of the HDF5
        dataset in term of data tree, arrays content and nodes attributes. If
        both are requested, Vitables is executed before Paraview.


        :param bool Vitables: set to `True` to launch Vitables on the HDF5 file
            of the instance HDF5 dataset.
        :param bool Paraview: set to `True` to launch Paraview on the XDMF file
            of the instance.
        """
        Pause = True
        self.sync()
        self.h5_dataset.close()
        print('File objects are now closed, you can visualize dataset'
              ' content.')
        if Vitables:
            software_cmd = 'vitables'
            if 'Vitables_path' in keywords:
                software_cmd = keywords['Vitables_path']
            print('--- Lauching Vitables on file {} ---'.format(
                   self.h5_file))
            print('Once you will close Vitables, you may resume data'
                  ' management with your SampleData instance.')
            subprocess.run(args=[software_cmd,self.h5_path])
            Pause = False
        if Paraview:
            software_cmd = 'paraview'
            if 'Paraview_path' in keywords:
                software_cmd = keywords['Paraview_path']
            print('--- Lauching Paraview on file {} ---'.format(
                   self.xdmf_file))
            print('Once you will close Paraview, you may resume data'
                  ' management with your SampleData instance.')
            subprocess.run(args=[software_cmd,self.xdmf_file])
            Pause = False
        if Pause:
            input('Paused interpreter, you may open {} and {} files with'
                  ' other softwares during this pause.'
                  ' Press <Enter> when you want to resume data management'
                  ''.format(self.h5_file, self.xdmf_file))
        self.h5_dataset = tables.File(self.h5_path, mode='r+')
        print('File objects {} and {} are opened again.\n You may use this'
              ' SampleData instance normally.'.format(self.h5_file,
                                                      self.xdmf_file))
        return

    def switch_verbosity(self):
        """Change the verbosity flag to its opposite."""
        self._verbose = not (self._verbose)
        return

    def add_mesh(self, mesh_object=None, meshname='', indexname='',
                 location='/', description=' ', replace=False,
                 bin_fields_from_sets=True, **keywords):
        """Create a Mesh group in the dataset from a MeshObject.

        A Mesh group is a HDF5 Group that contains arrays describing mesh
        geometry, and fields defined on this mesh. The mesh geometry HDF5 nodes
        are: This methods adds a Mesh group to the dataset from a BasicTools
        :py:class:`UnstructuredMesh` class instance.

            :Nodes: array of shape `(Nnodes,Ndim)` with path
               ``'/Mesh_Path/Geometry/Nodes'`` and Index name
               ``'Meshname_Nodes'``
            :Elements: array of shape `(Nelements,Nelement_nodes)` with path
               ``'/Mesh_Path/Geometry/Elements'`` and Index name
               ``'Meshname_Elements'``

        Mesh group may also contain data array to describe fields, whose
        pathes, index names and content can be set using the class method
        :func:`add_data_array`. Fields defined on nodes must have a shape equal
        to (Nnodes,Field_dimension). Fields defined on integration points must
        have a shape equal to (Nintegration_points,Field_dimension).

        :param mesh_object: mesh to add to dataset. It is an instance from the
            :py:class:`pymicro.core.meshes.MeshObject` class
        :param str meshname: name used to create the Mesh group in dataset
        :param indexname: Index name used to reference the Mesh group
        :location str: Path, Name, Index Name or Alias of the parent group
            where the Mesh group is to be created
        :param str description: Description metadata for this mesh
        :param bool replace: remove Mesh group in the dataset with the same
            name/location if `True` and such group exists
        :param bool bin_fields_from_sets: If `True`, stores all Node and
            Element Sets in mesh_object as binary fields (1 on Set, 0 else)

        .. warning::

            - Handling of fields defined at integration points not implemented
               yet

        """
        # Check if the input array is in an external file
        if 'file' in keywords:
            mesh_object = self._read_mesh_from_file(**keywords)
        ### Create or fetch mesh group
        mesh_group = self.add_group(meshname, location, indexname, replace)
        ### empty meshes creation
        if (mesh_object is None):
            self.add_attributes({'empty': True, 'group_type': 'emptyMesh'},
                                mesh_group._v_pathname)
            return
        else:
            self._check_mesh_object_support(mesh_object)
        ### Add Mesh Geometry to HDF5 dataset
        self._add_mesh_geometry(mesh_object,mesh_group, replace,
                                bin_fields_from_sets)
        ### Add mesh Grid to xdmf file
        self._add_mesh_to_xdmf(mesh_group)
        # store mesh metadata as HDF5 attributes
        Attribute_dic = {'description': description,
                         'empty': False,
                         'xdmf_gridname': mesh_group._v_name}
        self.add_attributes(Attribute_dic, mesh_group._v_pathname)
        ### Add node and element tags, eventually as fields if extended=True
        self._add_nodes_elements_tags(mesh_object, mesh_group, replace,
                                      bin_fields_from_sets)
        ### Add fields if some are stored in the mesh object
        for field_name, field in mesh_object.nodeFields.items():
            self.add_field(gridname=mesh_group._v_pathname,
                           fieldname=field_name, array=field,
                           replace=replace, **keywords)
        for field_name, field in mesh_object.elemFields.items():
            self.add_field(gridname=mesh_group._v_pathname,
                           fieldname=field_name, array=field,
                           replace=replace, **keywords)
        return mesh_object

    def add_mesh_from_image(self, imagename, with_fields=True, ofTetras=False,
                            meshname='', indexname='', location='/',
                            description=' ', replace=False,
                            bin_fields_from_sets=True, **keywords):
        """Create a Mesh group in the dataset from an Image dataset.

        The mesh group created can represent a mesh of tetrahedra or a mesh of
        hexaedra, of the image domain (square/triangles in 2D). The fields in
        the mesh groups are restored, with an adequate shape, and a suffix
        '_msh' in their indexname.

        :param str imagename: Name, Path or Indexname of the mesh group to get
        :param bool with_fields: If `True`, load the nodes and elements fields
            from the image group into the mesh object.
        :param bool ofTetras: if `True`, returns a mesh with tetrahedron
            elements. If `False`, return a rectilinera mesh of hexaedron
            elements.
        :param str meshname: name used to create the Mesh group in dataset
        :param indexname: Index name used to reference the Mesh group
        :location str: Path, Name, Index Name or Alias of the parent group
            where the Mesh group is to be created
        :param str description: Description metadata for this mesh
        :param bool replace: remove Mesh group in the dataset with the same
            name/location if `True` and such group exists
        :param bool bin_fields_from_sets: If `True`, stores all Node and
            Element Sets in mesh_object as binary fields
        """

        Mesh_o = self.get_mesh_from_image(imagename, with_fields, ofTetras)
        # Rename mesh fields to avoid duplicate in content_index
        field_names = list(Mesh_o.nodeFields.keys())
        for key in field_names:
            Mesh_o.nodeFields[key+'_'+meshname] = Mesh_o.nodeFields.pop(key)
        field_names = list(Mesh_o.elemFields.keys())
        for key in field_names:
            Mesh_o.elemFields[key+'_'+meshname] = Mesh_o.elemFields.pop(key)
        self.add_mesh(Mesh_o, meshname, indexname, location, description,
                      replace, bin_fields_from_sets)
        return

    def add_image(self, image_object=None, imagename='', indexname='',
                  location='/', description=' ', replace=False,
                  **keywords):
        """Create a 2D/3D Image group in the dataset from an ImageObject.

        An Image group is a HDF5 Group that contains arrays describing fields
        defined on an image (uniform grid of voxels/pixels). This methods adds
        an Image group to the dataset from a BasicTools
        :py:class:`ConstantRectilinearMesh` class instance.This class
        represents regular meshes of square/cubes, *i.e.* pixels/voxels.


        The image geometry and topology is defined by HDF5 attributes of the
        Image Group, that are:

            :nodes_dimension: np.array, number of grid points along each
                dimension of the Image. This number is array is equal to
                the `dimension` attribute array +1 for each value.
            :dimension: np.array, number of voxels along each dimension of the
                Image (Nx,Ny,Nz) or (Nx,Ny)
            :spacing: np.array, voxel size along each dimension (dx,dy,dz) or
                (dx, dy)
            :origin: np.array, coordinates of the image grid origin,
                corresponding to the first vertex of the voxel [0,0,0]
                or pixel [0,0]

        The Image group may also contain arrays of field values on the image.
        These fields can be elementFields (defined at pixel/voxel centers) or
        nodefields (defined at pixel/voxel vertexes). Their
        pathes, index names and content can be set using the class method
        :func:`add_field`. Fields defined on nodes must have a shape equal
        to the `nodes_dimension` attribute. Fields defined on elements must
        have a shape equal to the `dimension` attribute. Both can have an
        additional last dimension if they have a higher dimensionality than
        scalar fields (for instance [Nx,Ny,Nz,3] for a vector field).

        :param image_object: image to add to dataset. It is an instance from
            the :py:class:`ConstantRectilinearMesh` class of the BasicTools
            Python package.
        :param str imagename: name used to create the Image group in dataset
        :param str indexname: Index name used to reference the Image. If none
            is provided, `imagename` is used.
        :location str: Path, Name, Index Name or Alias of the parent group
            where the Image group is to be created
        :param str description: Description metadata for this 3D image
        :param bool replace: remove Image group in the dataset with the same
            name/location if `True` and such group exists
        """
        ### Create or fetch image group
        image_group = self.add_group(imagename, location, indexname, replace)
        ### empty images creation
        if (image_object is None):
            self.add_attributes({'empty': True, 'group_type': 'emptyImage'},
                                image_group._v_pathname)
            return
        else:
            self._check_image_object_support(image_object)
        ### Add image Grid to xdmf file
        self._add_image_to_xdmf(imagename, image_object)
        ### store image metadata as HDF5 attributes
        image_type = self._get_image_type(image_object)
        image_nodes_dim = np.array(image_object.GetDimensions())
        image_cell_dim = image_nodes_dim - np.ones(image_nodes_dim.shape,
                                                   dtype=image_nodes_dim.dtype)
        if len(image_nodes_dim) == 2:
            image_xdmf_dim = image_nodes_dim[[1,0]]
        elif len(image_nodes_dim) == 3:
            image_xdmf_dim = image_nodes_dim[[1,0,2]]
        Attribute_dic = {'nodes_dimension': image_nodes_dim,
                         'nodes_dimension_xdmf': image_xdmf_dim,
                         'dimension': image_cell_dim,
                         'spacing': np.array(image_object.GetSpacing()),
                         'origin': np.array(image_object.GetOrigin()),
                         'description': description,
                         'group_type': image_type,
                         'empty': False,
                         'xdmf_gridname': imagename}
        self.add_attributes(Attribute_dic, image_group._v_pathname)
        ### Add fields if some are stored in the image object
        for field_name, field in image_object.nodeFields.items():
            self.add_field(gridname=image_group._v_pathname,
                           fieldname=field_name, array=field,
                           replace=replace, **keywords)
        for field_name, field in image_object.elemFields.items():
            self.add_field(gridname=image_group._v_pathname,
                           fieldname=field_name, array=field,
                           replace=replace, **keywords)
        return image_object

    def add_image_from_field(self, field_array, fieldname, imagename='',
                             indexname='', location='/', description=' ',
                             replace=False, origin=np.array([0.,0.,0.]),
                             spacing=np.array([1.,1.,1.]),
                             is_scalar=True, is_elemField=True,
                             **keywords):
        """Create a 2D/3M Image group in the dataset from a field data array.

        Construct an image object from the inputed field array. This array is
        interpreted by default as an element field of a pixelized/voxelized
        grid. Hence, if the field is of shape (Nx,Ny), the image group will
        store a (Nx,Ny) image (*i.e.* a regular grid of Nx+1,Ny+1 nodes). If
        specified, the field can be interpreted as a nodal field (values at
        pixels/voxels vertexes). In this case the method will create a
        (Nx-1,Ny-1) image of (Nx,Ny) nodes. The same applies in 3D.

        If the field is not a scalar field, the last dimension of the field
        array is interpreted as the dimension containing the field components

        :param numpy.array field_array: data array of the field values on the
            image regular grid.
        :param str fieldname: add the field to HDF5 dataset and image Group
            with this name.
        :param str imagename: name used to create the Image group in dataset
        :param str indexname: Index name used to reference the Image. If none
            is provided, `imagename` is used.
        :location str: Path, Name, Index Name or Alias of the parent group
            where the Image group is to be created
        :param str description: Description metadata for this 3D image
        :param bool replace: remove Image group in the dataset with the same
            name/location if `True` and such group exists
        :param np.array(3,) origin: Coordinates of the first node of the
            regular grid of squares/cubes constituting the image geometry
        :param np.array(3,) spacing: Size along each dimension of the
            pixels/voxels composing the image.
        :param bool is_scalar: If `True` (default value), the field is
            considered as a scalar field to compute the image dimensions from
            the field array shape.
        :param bool is_elemField: If `True` (default value), the array is
            considered as a pixel/voxel wise field value array. If `False`, the
            field is considered as a nodal value array.

        """
        if is_scalar:
            field_dim = len(field_array.shape)
            field_dimensions = field_array.shape
        else:
            field_dim = len(field_array.shape)-1
            field_dimensions = field_array.shape[:-1]
        if is_elemField:
            field_dimensions = field_dimensions + np.ones((field_dim,))
        image_object = ConstantRectilinearMesh(dim=field_dim)
        image_object.SetDimensions(field_dimensions)
        image_object.SetOrigin(origin)
        image_object.SetSpacing(spacing)
        image_object.elemFields[fieldname] = field_array
        self.add_image(image_object, imagename, indexname, location,
                       description, replace, **keywords)
        return

    def add_group(self, groupname, location, indexname='', replace=False):
        """Create a standard HDF5 group at location with no grid properties.

        If the group parents in `location` do not exist, they are created.

        :param str groupname: Name of the group to create
        :param str location: Path where the group will be added in the HDF5
            dataset
        :param str indexname: Index name used to reference the Group. If none
            is provided, `groupname` is used.
        :param bool replace: remove 3DImage group in the dataset with the same
            name/location if `True` and such group exists
        :param bool createparents: if `True`, create parent nodes in `path` if
            they are not present in the dataset
        """
        if (indexname == ''):
            indexname = groupname
        Group = self._init_SD_group(groupname, location,
                                    group_type='Group', replace=replace)
        if Group is None:
            raise tables.NodeError('Group {} could not be created or fetched.'
                                   ' Unknown error.'.format(groupname))
        self.add_to_index(indexname, Group._v_pathname)
        return Group

    def add_field(self, gridname, fieldname, array, location=None,
                  indexname=None, chunkshape=None, replace=False,
                  filters=None, empty=False, **keywords):
        """Add a field to a grid (Mesh or 2D/3DImage) group from a numpy array.

        This methods checks the compatibility of the input field array with the
        grid dimensionality and geometry, adds it to the HDF5 dataset, and
        the XDMF file. Metadata describing the field type, dimensionality are
        stored as field HDF node attributes. The path of the field is added to
        the grid Group as a HDF5 attribute.

        :param str gridname: Path, name or indexname of the grid Group on which
            the field will be added
        :param str fieldname: Name of the HDF5 node to create that will contain
            the field value array
        :param np.array array: Array containing the field values to add in the
            dataset
        ;param str location: Path, name or indexname of the Group in which the
            field array will be stored. This Group must be a children of the
            `gridname` Group. If not provided, the field is stored in the
            `gridname` Group.
        :param str indexname: Index name used to reference the field node
        :param tuple  chunkshape: The shape of the data chunk to be read or
            written in a single HDF5 I/O operation
        :param bool replace: remove 3DImage group in the dataset with the same
            name/location if `True` and such group exists
        :param Filters filters: instance of :py:class:`tables.Filters` class
            specifying compression settings.
        :param bool empty: if `True` create the path, Index Name in dataset and
            store an empty array. Set the node attribute `empty` to True.

        .. note:: additional keywords arguments can be passed to specify global
                compression options, see :func:`set_chunkshape_and_compression`
                documentation for their definition. If some are passed, they
                are prioritised over the settings in the inputed Filter object.

        """
        self._verbose_print('Adding field `{}` into Grid `{}`'
                            ''.format(fieldname, gridname))
        # Fields can only be added to grid Groups --> sanity check
        if not(self._is_grid(gridname)):
            raise tables.NodeError('{} is not a grid, cannot add a field data'
                                   ' array in this group.'.format(gridname))
        # If needed, pad the field with 0s to comply with number of bulk and
        # boundary elements
        array, padding = self._mesh_field_padding(array, gridname)
        # Check if the array shape is consistent with the grid geometry
        # and returns field dimension, xdmf Center attribute
        field_type, dimensionality = self._check_field_compatibility(
                                                        gridname,array.shape)
        if location is None:
            # FIELD STORAGE DEFAULT CONVENTION :
            # fields are stored directly into the HDF5 grid group
            array_location = gridname
        else:
            # check if the given location is a subgroup of the grid group
            if self._is_children_of(location, gridname):
                array_location = location
            elif self.get_node(location) == self.get_node(gridname):
                array_location = location
            else:
                raise tables.NodeError('Cannot add field at location `{}`.'
                                       ' Field location must be a grid group'
                                       ' (Mesh or Image), or a grid group'
                                       ' children'.format(location))
        # Add data array into HDF5 dataset
        if self._is_image(gridname):
            array, transpose_indices = self._transpose_image_array(
                dimensionality, array)
        node = self.add_data_array(array_location, fieldname, array, indexname,
                                   chunkshape, replace, filters, empty,
                                   **keywords)
        Attribute_dic = {'field_type': field_type,
                         'field_dimensionality': dimensionality,
                         'parent_grid_path': self._name_or_node_to_path(
                             gridname),
                         'xdmf_gridname': self.get_attribute('xdmf_gridname',
                                                             gridname),
                         'padding': padding
                         }
        if self._is_image(gridname):
            Attribute_dic['transpose_indices'] = transpose_indices
        self.add_attributes(Attribute_dic, nodename=fieldname)
        # Add field description to XDMF file
        self._add_field_to_xdmf(fieldname, array)
        # Add field path to grid node Field_list attribute
        self._append_field_index(gridname, fieldname)
        return node

    def add_data_array(self, location, name, array=None, indexname=None,
                       chunkshape=None, replace=False, filters=None,
                       empty=False, **keywords):
        """Add a data array node at the given location in the HDF5 dataset.

        The method uses the :py:class:`CArray` and
        :py:class:`tables.Filters` classes of the
        `Pytables <https://www.pytables.org/index.html>`_ package to add
        data arrays in the dataset and control their chunkshape and compression
        settings.

        :param str location: Path where the array will be added in the dataset
        :param str name: Name of the array to create
        :param np.array array: Array to store in the HDF5 node
        :param str indexname: Index name used to reference the node
        :param tuple  chunkshape: The shape of the data chunk to be read or
            written in a single HDF5 I/O operation
        :param bool replace: remove 3DImage group in the dataset with the same
            name/location if `True` and such group exists
        :param Filters filters: instance of :py:class:`tables.Filters` class
            specifying compression settings.
        :param bool empty: if `True` create the path, Index Name in dataset and
            store an empty array. Set the node attribute `empty` to True.
        :param file:
        :type str, optional:

        .. note:: additional keywords arguments can be passed to specify global
            compression options, see :func:`set_chunkshape_and_compression`
            documentation for their definition. If some are passed, they are
            prioritised over the settings in the inputed Filter object.

        """
        self._verbose_print('Adding array `{}` into Group `{}`'
                            ''.format(name, location))
        # Safety checks
        self._check_SD_array_init(name, location, replace)
        # Check if the input array is in an external file
        if 'file' in keywords:
            array = self._read_array_from_file(**keywords)
        if array is None:
            raise ValueError('Received a `None` array. Cannot add data array.')
        # get location path
        location_path = self._name_or_node_to_path(location)
        # get compression options
        Filters = self._get_compression_opt(filters, **keywords)
        # add to index
        if indexname is None:
            indexname = name
        self.add_to_index(indexname, os.path.join(location_path, name))
        # Create dataset node to store array
        if empty:
            Node = self.h5_dataset.create_carray(
                    where=location_path, name=name, obj=np.array([0]),
                    title=indexname)
            self.add_attributes({'empty': True}, Node._v_pathname)
        else:
            Node = self.h5_dataset.create_carray(
                    where=location_path, name=name, filters=Filters,
                    obj=array, chunkshape=chunkshape,
                    title=indexname)
            self.add_attributes({'empty': False}, Node._v_pathname)
        return Node

    def add_table(self, location, name, description, indexname=None,
                  chunkshape=None, replace=False, data=None, filters=None,
                  **keywords):
        """Add a structured storage table in HDF5 dataset.

        :param str location: Path where the array will be added in the dataset
        :param str name: Name of the array to create
        :param IsDescription description: Definition of the table rows
        :param str indexname: Index name used to reference the node
            composition as a sequence of named fields (analogous to Numpy
            structured arrays). It must be an instance of the
            :py:class:`tables.IsDescription` class from the
            `Pytables <https://www.pytables.org/index.html>`_ package
        :param tuple chunkshape: The shape of the data chunk to be read or
            written in a single HDF5 I/O operation
        :param bool replace: remove 3DImage group in the dataset with the same
            name/location if `True` and such group exists
        :param np.array(np.void) data: Array to store in the HDF5 node. `dtype`
            must be consistent with the table `description`.
        :param Filters filters: instance of :py:class:`tables.Filters` class
            specifying compression settings.
        :param bool empty: if `True` create the path, Index Name in dataset and
            store an empty table. Set the table attribute `empty` to True.

        .. note:: additional keywords arguments can be passed to specify global
                compression options, see :func:`set_chunkshape_and_compression`
                documentation for their definition. If some are passed, they
                are prioritised over the settings in the inputed Filter object.
        """
        self._verbose_print('Adding table `{}` into Group `{}`'
                            ''.format(name, location))
        # get location path
        location_path = self._name_or_node_to_path(location)
        if (location_path is None):
            msg = ('(add_table): location {} does not exist, table'
                   ' cannot be added. Use optional argument'
                   ' "createparents=True" to force location Group creation'
                   ''.format(location))
            self._verbose_print(msg)
            return
        else:
            # check location nature
            if not(self._get_node_class(location) == 'GROUP'):
                msg = ('(add_table): location {} is not a Group nor '
                       'empty. Please choose an empty location or a HDF5 '
                       'Group to store table'.format(location))
                self._verbose_print(msg)
                return
            # check if array location exists and remove node if asked
            table_path = os.path.join(location_path, name)
            if self.h5_dataset.__contains__(table_path):
                if replace:
                    msg = ('(add_table): existing node {} will be '
                           'overwritten and all of its childrens removed'
                           ''.format(table_path))
                    self._verbose_print(msg)
                    self.remove_node(table_path, recursive=True)
                else:
                    msg = ('(add_table): node {} already exists. To '
                           'overwrite, use optional argument "replace=True"'
                           ''.format(table_path))
                    self._verbose_print(msg)

        # get compression options
        # keywords compression options prioritized over input filters instances
        if (filters is None) or bool(keywords):
            Filters = self._get_compression_opt(**keywords)
        else:
            Filters = filters
        self._verbose_print('-- Compression Options for dataset {}'
                            ''.format(name))
        if (self.Filters.complevel > 0):
            msg_list = str(self.Filters).strip('Filters(').strip(')').split()
            for msg in msg_list:
                self._verbose_print('\t * {}'.format(msg), line_break=False)
        else:
            self._verbose_print('\t * No Compression')

        table = self.h5_dataset.create_table(where=location_path, name=name,
                                             description=description,
                                             filters=Filters,
                                             chunkshape=chunkshape)
        if data is not None:
            table.append(data)
            table.flush()

        # add to index
        if indexname is None:
            warn_msg = (' (add_table) indexname not provided, '
                        ' the table name `{}` is used as index name '
                        ''.format(name))
            self._verbose_print(warn_msg)
            indexname = name
        self.add_to_index(indexname, table._v_pathname)
        return table

    def add_tablecols(self, tablename, description, data=None):
        """Add new columns to a table node.

        :param tablename: Name, Path or Indexname of the table where the
            columns must be added.
        :type tablename: str
        :param description: Description of the fields constituting the
            new columns to add the table.
        :type description: np.dtype or tables.IsDescription
        :param data: values to add into the new columns, defaults to None. The
            dtype of this array must be constitent with the `description`
            argument.
        :type data: np.array, optional
        :raises ValueError: If `data.dtype` and `description` do no match
        """
        table = self.get_node(tablename)
        current_dtype = tables.dtype_from_descr(table.description)
        if isinstance(description, tables.IsDescription):
            descr_dtype = tables.dtype_from_descr(description)
        elif isinstance(description, np.dtype):
            descr_dtype = description
        else:
            raise ValueError('description must be a tables.IsDescription'
                             ' instance or a numpy.dtype instance.')
        new_dtype = SampleData._merge_dtypes(current_dtype,descr_dtype)
        new_desc = tables.descr_from_dtype(new_dtype)[0]
        self._update_table_columns(tablename, new_desc)
        # if data is provided, safety check. Must be adequate array dtype
        if data is not None:
            if not(data.dtype == descr_dtype):
                raise ValueError('Data provided to add to the new columns'
                                 ' dtype is not consistent with the new'
                                 ' columns description inputed.\n'
                                 'Provided data dtype : {}\n'
                                 'Provided description : {}\n'
                                 ''.format(data.dtype, descr_dtype))
            for colname in descr_dtype.names:
                column = data[colname]
                self.set_tablecol(tablename, colname, column)
        return


    def add_attributes(self, dic, nodename):
        """Add a dictionary entries as HDF5 Attributes to a Node or Group.

        :param dic dic: Python dictionary of items to store in HDF5 file as
            HDF5 Attributes
        :param str nodename: Path, Index name or Alias of the HDF5 node or
            group receiving the Attributes
        """
        Node = self.get_node(nodename)
        for key, value in dic.items():
            Node._v_attrs[key] = value
        return

    def add_alias(self, aliasname, path=None, indexname=None):
        """Add alias name to reference Node with inputed path or index name.

        :param str aliasname: name to add as alias to reference the node
        :param str path: Path of the node to reference with `aliasname`
        :param str indexname: indexname of the node to reference with
            `aliasname`
        """
        if (path is None) and (indexname is None):
            msg = ('(add_alias) None path nor indexname inputed. Alias'
                   'addition aborted')
            self._verbose_print(msg)
            return
        Is_present = (self._is_in_index(aliasname)
                      and self._is_alias(aliasname))
        if Is_present:
            msg = ('Alias`{}` already exists : duplicates not allowed'
                   ''.format(aliasname))
            self._verbose_print(msg)
        else:
            if (indexname is None):
                indexname = self.get_indexname_from_path(path)
            if indexname in self.aliases:
                self.aliases[indexname].append(aliasname)
            else:
                self.aliases[indexname] = [aliasname]
        return

    def add_to_index(self, indexname, path, colname=None):
        """Add path to index if indexname is not already in content_index.

        :param str indexname: name to add as indexname to reference the node
        :param str path: Path of the node to reference with `aliasname`
        :param str colname: if the node is a `table` node, set colname to
            reference a column (named field) of the table with this indexname
        """
        Is_present = (self._is_in_index(indexname)
                      or self._is_alias(indexname))
        if Is_present:
            raise ValueError('Name `{}` already in '
                             'content_index : duplicates not allowed in Index'
                             ''.format(indexname))
        else:
            for item in self.content_index:
                if isinstance(self.content_index[item], list):
                    index_path = self.content_index[item][0]
                    index_colname = self.content_index[item][1]
                else:
                    index_path = self.content_index[item]
                    index_colname = None
                if (path == index_path) and (colname is index_colname):
                    msg = (' (add_to_index) indexname provided for a path ({})'
                           'that already in index --> stored as alias name.'
                           ''.format(path))
                    self._verbose_print(msg)
                    self.add_alias(aliasname=indexname, indexname=item)
                    return
            if colname is None:
                self.content_index[indexname] = path
            else:
                self.content_index[indexname] = [path, colname]
        return

    def get_indexname_from_path(self, node_path):
        """Return the Index name of the node at given path.

        :param str node_path: Path of the node in the HDF5 data tree
        :return: Returns the Index name of the node
        """
        key = ''
        for k in self.content_index.keys():
            if (self.content_index[k] == node_path):
                key = k
                break
        if not (key == ''):
            return key
        else:
            msg = 'No node with path {} referenced in content index'.format(
                node_path)
            self._verbose_print(msg)

    def get_mesh(self, meshname, with_tags=True, with_fields=True,
                 as_numpy=True):
        """Return data of a mesh group as BasicTools UnstructuredMesh object.

        This methods gathers the data of a 2DMesh or 3DMesh group, including
        nodes coordinates, elements types and connectivity and fields, into a
        BasicTools :class:`ConstantRectilinearMesh` object.

        :param str meshname: Name, Path or Indexname of the mesh group to get
        :param bool with_tags: If `True`, store the nodes and element tags
            (sets) into the mesh object
        :param bool with_fields: If `True`, store mesh group fields into the
            mesh_object, defaults to True
        :type with_fields: bool, optional
        :return: Mesh_object containing all data (nodes, elements, nodes and
                elements sets, fields), contained in the mesh data group.
        :rtype:  BasicTools :class:`UnstructuredMesh` object.

        """
        # Create mesh object
        mesh_object = UnstructuredMesh()
        # Get mesh nodes
        mesh_object.nodes = self.get_mesh_nodes(meshname, as_numpy)
        # No mesh ID for now --> create mesh Ids
        mesh_object.originalIDNodes = self.get_mesh_nodesID(meshname, as_numpy)
        # Get node tags
        if with_tags:
            self._load_nodes_tags(meshname, mesh_object, as_numpy=as_numpy)
        # Get mesh elements and element tags
        mesh_object.elements = self.get_mesh_elements(meshname,
                                                      with_tags=with_tags,
                                                      as_numpy=as_numpy)
        # Get mesh fields
        Field_list =  self.get_attribute('Field_index', meshname)
        if with_fields:
            for fieldname in Field_list:
                field_type = self.get_attribute('field_type', fieldname)
                if field_type == 'Nodal_field':
                    data = self.get_field(fieldname, unpad_field=True)
                    mesh_object.nodeFields[meshname] = data
                elif field_type == 'Element_field':
                    data = self.get_field(fieldname, unpad_field=True)
                    mesh_object.elemFields[meshname] = data
        mesh_object.PrepareForOutput()
        return mesh_object

    def get_mesh_from_image(self, imagename, with_fields=True, ofTetras=False):
        """Return an UnstructuredMesh instance from an Image data group.

        :param str imagename: Name, Path or Indexname of the mesh group to get
        :param bool with_fields: If `True`, load the nodes and elements fields
            from the image group into the mesh object.
        :param bool ofTetras: if `True`, returns a mesh with tetrahedron
            elements. If `False`, return a rectilinera mesh of hexaedron
            elements.
        :return: Mesh_object containing all data (nodes, elements, nodes and
                elements sets, fields), corresponding to the Image data group
                content.
        :rtype:  BasicTools :class:`UnstructuredMesh` object.
        """
        mesh_CR = self.get_image(imagename, with_fields)
        mesh_obj = UMCT.CreateMeshFromConstantRectilinearMesh(mesh_CR,
                                                              ofTetras)
        n_elems = mesh_obj.GetNumberOfNodes()
        if with_fields:
            for key,val in mesh_CR.nodeFields.items():
                mesh_obj.nodeFields[key] = val.reshape((n_elems,1))
        return mesh_obj

    def get_mesh_nodes(self, meshname, as_numpy=False):
        """Return the mesh node coordinates as a HDF5 node or Numpy array.

        :param str meshname: Name, Path, Index name or Alias of the Mesh group
            in dataset
        :param bool as_numpy: if `True`, returns the Node as a `numpy.array`.
            If `False`, returns the node as a Node or Group object.
        :return: Return the mesh Nodes coordinates array as a
            :py:class:`tables.Node` object or a `numpy.array`
        """
        nodes_path = self.get_attribute('nodes_path', meshname)
        return self.get_node(nodes_path, as_numpy)

    def get_mesh_nodesID(self, meshname, as_numpy=False):
        """Return the mesh node ID as a HDF5 node or Numpy array.

        :param str meshname: Name, Path, Index name or Alias of the Mesh group
            in dataset
        :param bool as_numpy: if `True`, returns the Node as a `numpy.array`.
            If `False`, returns the node as a Node or Group object.
        :return: Return the mesh Nodes ID array as a
            :py:class:`tables.Node` object or a `numpy.array`
        """
        nodes_path = self.get_attribute('nodesID_path', meshname)
        return self.get_node(nodes_path, as_numpy)

    def get_mesh_xdmf_connectivity(self, meshname, as_numpy=False):
        """Return the mesh elements connectivity as HDF5 node or Numpy array.

        :param str meshname: Name, Path, Index name or Alias of the Mesh group
            in dataset
        :param bool as_numpy: if `True`, returns the Node as a `numpy.array`.
            If `False`, returns the node as a Node or Group object.
        :return: Return the mesh elements connectivity referenced in the XDMF
            file as a :py:class:`tables.Node` object or a `numpy.array`
        """
        elems_path = self.get_attribute('elements_path', meshname)
        return self.get_node(elems_path, as_numpy)

    def get_mesh_elements(self, meshname, with_tags=True, as_numpy=True):
        """Return the mesh elements connectivity as HDF5 node or Numpy array.

        :param str meshname: Name, Path, Index name or Alias of the Mesh group
            in dataset
        :return: Return the mesh elements containers as a
            BasicTools :py:class:`AllElements` object
        """
        # Create AllElementsContainer
        AElements = AllElements()
        connectivity = self.get_mesh_xdmf_connectivity(meshname, as_numpy)
        # Get Elements Metadata
        Mesh_attrs = self.get_dic_from_attributes(meshname)
        Topology = Mesh_attrs['Topology']
        element_type = Mesh_attrs['element_type']
        Nelems = Mesh_attrs['Number_of_elements']
        Xdmf_code = Mesh_attrs['Xdmf_elements_code']
        offset = 0
        elements_offset = 0
        # For each element type, create an Element container and fill
        # connectivity
        for i in range(len(element_type)):
            # Create elements container
            Elements = AElements.GetElementsOfType(element_type[i])
            # get parameters for element type elements in mesh
            Nnode_per_el = Elements.GetNumberOfNodesPerElement()
            Nvalues = (1+Nnode_per_el)*Nelems[i]
            id_offset = 1
            local_code = Xdmf_code[i]
            # For bar2 and point1 elements, 2 integers are stored as XDMF code
            # before each element connectivity
            if (element_type[i] == 'bar2') or (element_type[i] == 'point1'):
                Nvalues += Nelems[i]
                id_offset += 1
                Nnode_per_el += 1
            if Topology == 'Mixed':
                # Get connectivity chunk for this element type and reshape it
                local_connect = connectivity[offset:offset+Nvalues]
                local_connect = local_connect.reshape((Nelems[i],
                                                       Nnode_per_el+1))
                # Safety check
                if not(np.all(local_connect[:,0] == local_code)):
                    raise ValueError('Local connectivity for element type {}'
                                     ' is ill-shaped : Xdmf code value wrong'
                                     ' for at least one element.'
                                     ''.format(element_type[i]))
                Elements.connectivity = local_connect[:,id_offset:]
                Elements.cpt = Nelems[i]
                Elements._sd_element_offset = elements_offset
                offset = Nvalues
                elements_offset = Nelems[i]
            elif Topology == 'Uniform':
                Elements.connectivity = connectivity.reshape((Nelems[i],
                                                              Nnode_per_el))
                Elements.cpt = Nelems[i]
                Elements._sd_element_offset = offset
        if with_tags:
            self._load_elements_tags(meshname, AElements, as_numpy)
        return AElements

    def get_mesh_elem_tags_names(self, meshname):
        """Returns the list and types of elements tags defined on a mesh.

        :param str meshname: Name, Path, Index name or Alias of the Mesh group
            in dataset
        :return list elem_tags: list of element tag names defined on this mesh
        :return list elem_types: list of element types for each element tag
        """
        elem_tags = self.get_attribute('Elem_tags_list', meshname)
        elem_types = self.get_attribute('Elem_tag_type_list', meshname)
        return elem_tags, elem_types

    def get_mesh_node_tags_names(self, meshname):
        """Returns the list of node tags defined on a mesh.

        :param str meshname: Name, Path, Index name or Alias of the Mesh group
            in dataset
        :return list node_tags: list of node tag names defined on this mesh
        """
        node_tags = self.get_attribute('Node_tags_list', meshname)
        return node_tags


    def get_image(self, imagename, with_fields=True):
        """Return data of an image group as a BasicTools mesh object.

        This methods gathers the data of a 2DImage or 3DImage group, including
        grid geometry and fields, into a BasicTools
        :class:`ConstantRectilinearMesh` object.

        :param imagename: Name, Path or Indexname of the image group to get
        :type imagename: str
        :param bool with_fields: If `True`, load the nodes and elements fields
            from the image group into the mesh object.
        :return: Returns a BasicTools rectilinear mesh object with image group
            data.
        :rtype: :class:`ConstantRectilinearMesh`
        """
        # Get image informations
        dimensions = self.get_attribute('nodes_dimension', imagename)
        spacing =  self.get_attribute('spacing', imagename)
        origin =  self.get_attribute('origin', imagename)
        # Create ConstantRectilinearMesh to serve as image_object
        image_object = ConstantRectilinearMesh(dim=len(dimensions))
        image_object.SetDimensions(dimensions)
        image_object.SetSpacing(spacing)
        image_object.SetOrigin(origin)
        # Get image fields
        Field_list =  self.get_attribute('Field_index', imagename)
        if with_fields and (Field_list is not None):
            for fieldname in Field_list:
                field_type = self.get_attribute('field_type', fieldname)
                if field_type == 'Nodal_field':
                    data = self.get_node(fieldname,as_numpy=True)
                    image_object.nodeFields[fieldname] = data
                elif field_type == 'Element_field':
                    data = self.get_node(fieldname,as_numpy=True)
                    image_object.elemFields[fieldname] = data
        return image_object

    def get_tablecol(self, tablename, colname):
        """Return a column of a table as a numpy array.

        :param str tablename: Name, Path, Index name or Alias of the table in
            dataset
        :param str colname: Name of the column to get in the table (analogous
            to name of the field to get in a Numpy structured array)
        :return numpy.array data: returns the queried column data as a
            `numpy.array`
        """
        data = None
        data_path = self._name_or_node_to_path(tablename)
        if data_path is None:
            msg = ('(get_tablecol) `tablename` not matched with a path or an'
                   ' indexname. No data returned')
            self._verbose_print(msg)
        else:
            if self._is_table(name=data_path):
                msg = '(get_tablecol) Getting column {} from : {}:{}'.format(
                        colname, self.h5_file, data_path)
                self._verbose_print(msg)
                table = self.get_node(name=data_path)
                data = table.col(colname)
            else:
                msg = ('(get_tablecol) Data is not an table node.')
                self._verbose_print(msg)
        return data
    
    def get_field(self, fieldname, unpad_field=True):
        """Return a padded or unpadded field from a grid data group as array.
        
        Use this method to get a mesh element wise field in its original form,
        i.e. bulk element fields (defined on elements of the same dimensonality
        than the mesh) or a boundary field (defined on elements of a lower
        dimensionality than the mesh).
        
        :param str fieldname: Name, Path, Index, Alias or Node of the field in
            dataset
        :param bool unpad_field: if `True` (default), remove the zeros added to
            to the field to comply with the mesh topology and return it with
            its original size (bulk or boundary field).
        """
        field = self.get_node(fieldname, as_numpy=True)
        padding = self.get_attribute('padding', fieldname)
        parent_mesh =  self.get_attribute('parent_grid_path', fieldname)
<<<<<<< HEAD
        if not self._is_mesh(parent_mesh):
            raise Warning('Could not unpad field `{}`, which is an image '
                          'field. Only mesh fields can be unpadded.'
                          ''.format(fieldname)) 
            return field
=======
>>>>>>> 73c48703
        if padding is not None:
            return self._mesh_field_unpadding(field, parent_mesh, padding)
        else:
            return field
        

    def get_node(self, name, as_numpy=False):
        """Return a HDF5 node in the dataset.

        :param str name: Name, Path, Index name or Alias of the Node in dataset
        :param bool as_numpy: if `True`, returns the Node as a `numpy.array`.
            If `False`, returns the node as a Node or Group object.
        :return: Return the node as a a :py:class:`tables.Node` or
            :py:class:`tables.Group` object depending on the nature of the
            node, or, returns it as a `numpy.array` if required and if the node
            is an array node.
        """
        node = None
        colname = None
        node_path = self._name_or_node_to_path(name)
        if node_path is None:
            msg = ('(get_node) ERROR : Node name does not fit any hdf5 path'
                   ' nor index name.')
            self._verbose_print(msg)
        else:
            if self._is_table(node_path):
                node = self.h5_dataset.get_node(node_path)
                if name in self.content_index:
                    if isinstance(self.content_index[name], list):
                        colname = self.content_index[name][1]
                elif name in node.colnames:
                    colname = name
                if (colname is not None):
                    node = node.col(colname)
            else:
                node = self.h5_dataset.get_node(node_path)
            if as_numpy and self._is_array(name) and (colname is None):
                # note : np.atleast_1d is used here to avoid returning a 0d
                # array when squeezing a scalar node
                transpose_indices = self.get_attribute('transpose_indices',
                                                       name)
                node = np.atleast_1d(node.read())
                if transpose_indices is not None:
                    node = node.transpose(transpose_indices)
        return node

    def get_node_info(self, name, as_string=False):
        """Print information on a node in the HDF5 tree.

        Prints node name, content, attributes, compression settings, path,
        childrens list if it is a group.

        :param str name: Name, Path, Index name or Alias of the HDF5 Node
        :param bool as_string: If `True` solely returns string representation.
            If `False`, prints the string representation.
        :return str s: string representation of HDF5 Node information
        """
        s = ''
        node_path = self._name_or_node_to_path(name)
        if self._is_array(node_path):
            s += self._get_array_node_info(name, as_string)
        else:
            s += self._get_group_info(name, as_string)
        return s

    def get_node_compression_info(self, name, as_string=False):
        """Print the compression settings of an array node.

        :param str name:Name, Path, Index name or Alias of the HDF5 Node
        :param bool as_string: If `True` solely returns string representation.
        If `False`, prints the string representation.
        :return str s: string representation of HDF5 Node compression settings
        """
        s = ''
        if not self.__contains__(name):
            raise tables.NodeError('node `{}` not in {} instance'.format(
                                   name, self.__class__.__name__))
        node_path = self._name_or_node_to_path(name)
        if self._is_array(node_path):
            N = self.get_node(name)
            s += 'Compression options for node `{}`:\n\t'.format(name)
            s += repr(N.filters).strip('Filters(').strip(')')
        else:
            s += '{} is not a data array node'.format(name)
        if not as_string:
            print(s)
        return s+'\n'

    def get_dic_from_attributes(self, nodename):
        """Get all attributes from a HDF5 Node in the dataset as a dictionary.

        :param str nodename: Name, Path, Index name or Alias of the HDF5 group
        :return: Dictionary of the form ``{'Attribute_name': Attribute_value}``
        """
        Node = self.get_node(nodename)
        dic = {}
        for key in Node._v_attrs._f_list():
            dic[key] = Node._v_attrs[key]
        return dic

    def get_attribute(self, attrname, nodename):
        """Get a specific attribute value from a HDF5 Node in the dataset.

        :param str attrname: name of the attribute to get
        :param str nodename: Name, Path, Index name or Alias of the HDF5 group
        :return: Value of the attribute
        """
        attribute = None
        data_path = self._name_or_node_to_path(nodename)
        if (data_path is None):
            self._verbose_print(' (get_attribute) neither indexname nor'
                                ' node_path passed, node return aborted')
        else:
            try:
                attribute = self.h5_dataset.get_node_attr(where=data_path,
                                                          attrname=attrname)
            except AttributeError:
                self._verbose_print(' (get_attribute) node {} has no attribute'
                                    ' `{}`'.format(nodename,attrname))
                return None
            if isinstance(attribute, bytes):
                attribute = attribute.decode()
        return attribute

    def get_file_disk_size(self, print_flag=True, convert=True):
        """Get the disk size of the dataset.

        :param bool print_flag: print the disk size if `True`
        :param bool convert: convert disk size to a suitable memory unit if
            `True`. If `False`, return result in bytes.
        :return float fsize: Disk size of the dataset in `unit`
        :return str unit: Unit of `fsize`. `bytes` is the default
        """
        units = ['bytes', 'Kb',  'Mb', 'Gb', 'Tb', 'Pb']
        fsize = os.path.getsize(self.h5_path)
        k = 0
        unit = units[k]
        if convert:
            while fsize/1024 > 1:
                k = k+1
                fsize = fsize/1024
                unit = units[k]
        if print_flag:
            print('File size is {:9.3f} {} for file \n {}'
                  ''.format(fsize, unit, self.h5_file))
        return fsize, unit

    def get_node_disk_size(self, nodename, print_flag=True, convert=True):
        """Get the disk size of a HDF5 node.

        :param str nodename: Name, Path, Index name or Alias of the HDF5 node
        :param bool print_flag: print the disk size if `True`
        :param bool convert: convert disk size to a suitable memory unit if
            `True`. If `False`, return result in bytes.
        :return float fsize: Disk size of the dataset in `unit`
        :return str unit: Unit of `fsize`. `bytes` is the default
        """
        units = ['bytes', 'Kb', 'Mb', 'Gb', 'Tb', 'Pb']
        if not self.__contains__(nodename):
            raise tables.NodeError('node `{}` not in {} instance'
                                   ''.format(nodename,
                                             self.__class__.__name__))
        if not self._is_array(nodename):
            print('Node {} is not a data array node'.format(nodename))
            return None
        node = self.get_node(nodename)
        nsize = node.size_on_disk
        k = 0
        unit = units[k]
        if convert:
            while nsize/1024 > 1:
                k = k+1
                nsize = nsize/1024
                unit = units[k]
        if print_flag:
            print('Node {} size on disk is {:9.3f} {}'.format(nodename,
                  nsize, unit))
        return nsize, unit

    def get_sample_name(self):
        """Return the sample name."""
        return self.get_attribute(attrname='sample_name', nodename='/')

    def set_sample_name(self, sample_name):
        """Set the sample name.

        :param str sample_name: a string for the sample name.
        """
        self.add_attributes({'sample_name': sample_name}, '/')

    def get_description(self, nodename='/'):
        """Get the string describing this node.

        By defaut the sample description is returned, from the root HDF5 Group.

        :param str nodename: the path or name of the node of interest.
        """
        return self.get_attribute(attrname='description', nodename='/')

    def set_description(self, description, node='/'):
        """Set the description of a node.

        By defaut this method sets the description of the complete sample, in
        the root HDF5 Group.

        :param str description: a string for the description of the node or
            sample.
        :param str node: the path or name of the node of interest ('/' by
                                                                      default).
        """
        self.add_attributes({'description': description}, node)
        return

    def set_voxel_size(self, image_group, voxel_size):
        """Set voxel size for an HDF5/XDMF image data group.

        The values are registered in the `spacing` Attribute of the 3DImage
        group.

        :param str image_data_group: Name, Path, Index name or Alias of the
            3DImage group
        :param np.array voxel_size: (dx, dy, dz) array of the voxel size in
            each dimension of the 3Dimage
        """
        self.add_attributes({'spacing': np.array(voxel_size)},
                            image_group)
        xdmf_geometry = self._find_xdmf_geometry(image_group)
        spacing_node = xdmf_geometry.getchildren()[1]
        spacing_text = str(voxel_size).strip('[').strip(']').replace(',', ' ')
        spacing_node.text = spacing_text
        self.sync()
        return

    def set_origin(self, image_group, origin):
        """Set origin coordinates for an HDF5/XDMF image data group.

        The origin corresponds to the first vertex of the first voxel, that is
        referenced by the [0,0,0] elements of arrays in the 3DImage group. The
        values are registered in the `origin` Attribute of the 3DImage group.

        :param str image_data_group: Name, Path, Index name or Alias of the
            3DImage group
        :param np.array voxel_size: (Ox, Oy, Oz) array of the coordinates in
            each dimension of the origin of the 3Dimage
        """
        self.add_attributes({'origin': origin}, image_group)
        xdmf_geometry = self._find_xdmf_geometry(image_group)
        origin_node = xdmf_geometry.getchildren()[0]
        origin_text = str(origin).strip('[').strip(']').replace(',', ' ')
        origin_node.text = origin_text
        self.sync()
        return

    def set_tablecol(self, tablename, colname, column):
        """Store an array into a structured table column.

        If the column is not in the table description, a new field
        corresponding to the inputed column is added to the table description.

        :param str tablename: Name, Path, Index name or Alias of the table
        :param str colname: Name of the column to set (analogous to name of a
            field in a `Numpy` structured array)
        :param np.array column: array of values to set as column of the table.
            It's shape must match the column shape in table description.
        """
        if not self._is_table(tablename):
            raise tables.NodeError('{} is not a structured table node'
                                   ''.format(tablename))
        table = self.get_node(tablename)
        col_shape = self.get_tablecol(tablename, colname).shape
        if (column.shape != col_shape):
            raise ValueError('inputed column shape {} does not match the shape'
                             '{} of column {} in table {}'
                             ''.format(column.shape, col_shape, colname,
                                       tablename))
        table.modify_column(column=column, colname=colname)
        table.flush()
        return

    def set_nodes_compression_chunkshape(self, node_list=None, chunkshape=None,
                                         filters=None, **keywords):
        """Set compression options for a list of nodes in the dataset.

        :param list node_list: list of Name, Path, Index name or Alias of the
            HDF5 array nodes where to set the compression settings.
        :param tuple  chunkshape: The shape of the data chunk to be read or
            written in a single HDF5 I/O operation
        :param Filters filters: instance of :py:class:`tables.Filters` class
            specifying compression settings.

        .. rubric:: Additional keyword arguments

        Compression settings can be passed as keyword arguments to this method.
        They are the `Filters
        <https://www.pytables.org/_modules/tables/filters.html#Filters>`_
        class constructor parameters (see `PyTables` documentation for details)

        :param str complevel: Compression level for data. Allowed range is 0-9.
            A value of 0 (the default) disables compression.
        :param str complib: Compression library to use. Possibilities are:
            zlib' (the default), 'lzo', 'bzip2' and 'blosc'.
        :param bool shuffle:  Whether or not to use the *Shuffle* filter in the
            HDF5 library (may improve compression ratio).
        :param bool bitshuffle: Whether or not to use the *BitShuffle* filter
            in the Blosc library (may improve compression ratio).
        :param bool fletcher32: Whether or not to use the *Fletcher32* filter
            in the HDF5 library. This is used to add a checksum on each data
            chunk.
        :param int least_significant_digit:
            If specified, data will be truncated using
            ``around(scale*data)/scale``, where
            ``scale = 2**least_significant_digit``.
            In conjunction with enabling compression, this produces 'lossy',
            but significantly more efficient compression.

        .. important:: If the new compression settings reduce the size of the
            node in the dataset, the file size will not be changed. This is a
            standard behavior for HDF5 files, that preserves freed space in
            disk to add additional data in the future. If needed, use the
            :func:`repack_file` method to reduce file disk size after changing
            compression settings. This method is also called by the class
            instance destructor.

        .. note:: If compression settings are passed as additional keyword
            arguments, they are prioritised over the settings in the inputed
            Filter object.
        """
        if node_list is None:
            node_list = []
            for node in self.h5_dataset.root:
                if self._is_array(node):
                    node_list.append(node)
        for nodename in node_list:
            self.set_chunkshape_and_compression(nodename, chunkshape, filters,
                                                **keywords)
        return

    def set_chunkshape_and_compression(self, node, chunkshape=None,
                                       filters=None, **keywords):
        """Set the chunkshape and compression settings for a HDF5 array node.

        :param str node: Name, Path, Index name or Alias of the node
        :param tuple  chunkshape: The shape of the data chunk to be read or
            written in a single HDF5 I/O operation
        :param Filters filters: instance of :py:class:`tables.Filters` class
            specifying compression settings.

        .. rubric:: Additional keyword arguments

        Compression settings can be passed as keyword arguments to this method.
        See :func:`set_nodes_compression_chunkshape`.

        .. important:: If the new compression settings reduce the size of the
            node in the dataset, the file size will not be changed. This is a
            standard behavior for HDF5 files, that preserves freed space in
            disk to add additional data in the future. If needed, use the
            :func:`repack_file` method to reduce file disk size after changing
            compression settings. This method is also called by the class
            instance destructor.

        .. note:: If compression settings are passed as additional keyword
            arguments, they are prioritised over the settings in the inputed
            Filter object.
        """
        if not self._is_array(node):
            msg = ('(set_chunkshape) Cannot set chunkshape or compression'
                   ' settings for a non array node')
            raise tables.NodeError(msg)
        node_tmp = self.get_node(node)
        nodename = node_tmp._v_name
        node_indexname = self.get_indexname_from_path(node_tmp._v_pathname)
        node_path = os.path.dirname(node_tmp._v_pathname)
        node_chunkshape = node_tmp.chunkshape
        if chunkshape is not None:
            node_chunkshape = chunkshape
        if filters is None:
            node_filters = node_tmp.filters
        else:
            node_filters = filters
        if self.aliases.__contains__(node_indexname):
            node_aliases = self.aliases[node_indexname]
        else:
            node_aliases = []
        array = node_tmp.read()
        if self._is_table(node):
            description = node_tmp.description
            new_array = self.add_table(location=node_path, name=nodename,
                                       description=description,
                                       indexname=node_indexname,
                                       chunkshape=node_chunkshape,
                                       replace=True, data=array,
                                       filters=node_filters, **keywords)
        else:
            new_array = self.add_data_array(location=node_path, name=nodename,
                                            indexname=node_indexname,
                                            array=array, filters=node_filters,
                                            chunkshape=node_chunkshape,
                                            replace=True, **keywords)
        for alias in node_aliases:
            self.add_alias(aliasname=alias, indexname=node_indexname)
        if self._verbose:
            self._verbose_print(self.get_node_compression_info(
                new_array._v_pathname))
        return

    def set_default_compression(self):
        """Return a Filter object with defaut compression parameters."""
        Filters = tables.Filters(complib='zlib', complevel=0, shuffle=True)
        return Filters

    def set_global_compression_opt(self, **keywords):
        """Set default compression settings for the dataset.

        .. rubric:: Additional keyword arguments

        Compression settings can be passed as keyword arguments to this method.
        See :func:`set_nodes_compression_chunkshape`.
        """
        # initialize general compression Filters object (from PyTables)
        # with no compression (default behavior)
        default = False
        # ------ check if default compression is required
        if 'default_compression' in keywords:
            default = True
        self.Filters = self._get_compression_opt(default=default, **keywords)

        # ----- message and Pytables Filter (comp option container) set up
        self._verbose_print('-- General Compression Options for datasets'
                            ' in {}'.format(self.h5_file))

        self.h5_dataset.filters = self.Filters

        if (self.Filters.complevel > 0):
            if default:
                self._verbose_print('\t Default Compression Parameters ')
            msg_list = str(self.Filters).strip('Filters(').strip(')').split()
            self._verbose_print(str(msg_list))
            for msg in msg_list:
                self._verbose_print('\t * {}'.format(msg), line_break=False)
        else:
            self._verbose_print('\t * No Compression')
        return

    def set_verbosity(self, verbosity=True):
        """Set the verbosity of the instance methods to inputed boolean."""
        self._verbose = verbosity
        return

    def rename_node(self, nodename, newname, replace=False,
                    new_indexname=None):
        """Rename a node in the HDF5 tree, XDMF file and content index.

        This method do not change the indexname of the node, if one exists.

        :param nodename: Name, Path or Index name of the node to modify
        :type nodename: str
        :param newname: New name to give to the HDF5 node
        :type newname: str
        :param replace: If `True`, overwrite a possibily existing node with
            name `newname` defaults to False
        :type replace: bool, optional
        """
        self.sync()
        node = self.get_node(nodename)
        indexname = self.get_indexname_from_path(node._v_pathname)
        if new_indexname is not None:
            self.content_index.pop(indexname)
            indexname = new_indexname
        elif indexname == node._v_name:
            self.content_index.pop(indexname)
            indexname = newname
        # change nodename in XDMF file
        xdmf_lines = []
        with open(self.xdmf_path, 'r') as f:
            old_xdmf_lines = f.readlines()
        for line in old_xdmf_lines:
            xdmf_lines.append(line.replace(node._v_name, newname))
        with open(self.xdmf_path, 'w') as f:
            f.writelines(xdmf_lines)
        # change HDF5 node name
        self.h5_dataset.rename_node(node, newname, overwrite=replace)
        # change index
        self.content_index[indexname] = node._v_pathname
        self.xdmf_tree = etree.parse(self.xdmf_path)
        self.sync()
        return


    def remove_node(self, name, recursive=False):
        """Remove a node from the dataset.

        :param str name: Name, Path, Index name or Alias of the node to remove
        :param bool recursive: if `True` and the node is a Group, removes all
            childrens of the node as well.

        .. important:: After node removal, the file size will not be changed.
            This is a standard behavior for HDF5 files, that preserves freed
            space in disk to add additional data in the future. If needed, use
            the :func:`repack_file` method to reduce file disk size after
            changing compression settings. This method is also called by the
            class instance destructor.
        """
        node_path = self._name_or_node_to_path(name)
        if node_path is None:
            msg = ('(remove_node) Node name does not fit any hdf5 path'
                   ' nor index name. Node removal aborted.')
            self._verbose_print(msg)
            return
        Node = self.get_node(node_path)
        isGroup = (Node._v_attrs.CLASS == 'GROUP')
        if (isGroup) and not recursive:
            msg = ('Node {} is a hdf5 group. Use `recursive=True` keyword'
                  ' argument to remove it and its childrens.'
                  ''.format(node_path))
            self._verbose_print(msg)
            return

        # Remove HDF5 node and its childrens
        self._verbose_print('Removing  node {} in content index....'
                            ''.format(Node._v_pathname))
        if isGroup and recursive:
            for child, child_node in Node._v_children.items():
                self.remove_node(child_node, recursive=True)
            self._remove_from_index(node_path=Node._v_pathname)
            # remove node in xdmf tree
            self._remove_from_xdmf(Node)
            Node._f_remove(recursive=True)
        else:
            self._remove_from_index(node_path=Node._v_pathname)
            # remove node in xdmf tree
            self._remove_from_xdmf(Node)
            Node.remove()
        # synchronize HDF5 and XDMF file with node removal
        self.sync()
        self._verbose_print('Node {} sucessfully removed'.format(name))
        return

    def repack_h5file(self):
        """Overwrite hdf5 file with a copy of itself to recover disk space.

        Manipulation to recover space leaved empty when removing data from
        the HDF5 tree or reducing a node space by changing its compression
        settings. This method is called also by the class destructor.
        """
        # BUG: copy_file from tables returns exception with large mesh and lot
        # of elsets. Use external utility ptrepack ? For now, taken out of
        # class destructor
        head, tail = os.path.split(self.h5_path)
        tmp_file = os.path.join(head, 'tmp_'+tail)
        self.h5_dataset.copy_file(tmp_file)
        self.h5_dataset.close()
        shutil.move(tmp_file, self.h5_path)
        self.h5_dataset = tables.File(self.h5_path, mode='r+')
        return

    @staticmethod
    def copy_sample(src_sample_file, dst_sample_file, overwrite=False,
                    get_object=False, new_sample_name=None, autodelete=False):
        """Initiate a new SampleData object and files from existing dataset.

        :param src src_sample_file: name of the dataset file to copy.
        :param src dst_sample_file: name of the new dataset files.
        :param bool overwrite: set to `True` to overwrite an existing dataset
            file with name `dst_sample_file` when copying.
        :param bool get_object: if `True` returns the SampleData instance
        :param str new_sample_name: name of the sample in the new dataset
        :param bool autodelete: remove copied dataset files when copied
            instance is destroyed.
        """
        sample = SampleData(filename=src_sample_file)
        if new_sample_name is None:
            new_sample_name = sample.get_attribute('sample_name', '/')
        # copy HDF5 file
        dst_sample_file_h5 = os.path.splitext(dst_sample_file)[0] + '.h5'
        dst_sample_file_xdmf = os.path.splitext(dst_sample_file)[0] + '.xdmf'
        sample.h5_dataset.copy_file(dst_sample_file_h5, overwrite=overwrite)
        # copy XDMF file
        dst_xdmf_lines = []
        with open(sample.xdmf_path, 'r') as f:
            src_xdmf_lines = f.readlines()
        _, new_file = os.path.split(dst_sample_file_h5)
        for line in src_xdmf_lines:
            dst_xdmf_lines.append(line.replace(sample.h5_file, new_file))
        with open(dst_sample_file_xdmf, 'w') as f:
            f.writelines(dst_xdmf_lines)
        del sample
        new_sample = SampleData(filename=dst_sample_file_h5,
                                autodelete=autodelete)
        new_sample.set_sample_name(new_sample_name)
        if get_object:
            return new_sample
        else:
            del new_sample
            return

    def morphological_image_cleaner(self, target_image_field='',
                                    clean_fieldname='', indexname='',
                                    replace=False, **keywords):
        """Apply a morphological cleaning treatment to a multiphase image.

        A Matlab morphological cleaner is called to smooth the morphology of
        the different phases of a multiphase image: a voxelized/pixelized
        field of integers identifying the different phases of a
        microstructure.

        This cleaning treatment is typically used to improve the quality of a
        mesh produced from the multiphase image, or improved image based
        mechanical modelisation techniques results, such as FFT-based
        computational homogenization solvers.

        The cleaner path must be correctly set in the `global_variables.py`
        file, as well as the definition and path of the Matlab command. The
        multiphase cleaner is a Matlab program that has been developed by
        Franck Nguyen (Centre des Matériaux).

        :param str target_image_field: Path, Name, Index Name or Alias of
            the multiphase image field to clean.
        :param str clean_fieldname: name used to add the morphologically
            cleaned field to the image group
        :param indexname: Index name used to reference the Mesh group
        :param bool replace: If `True`, overwrite any preexisting field node
            with the name `clean_fieldname` in the image group with the
            morphologically cleaned field.
        """
        imagename = self._get_parent_name(target_image_field)
        if not self._is_image(imagename):
            raise tables.NodeError('{}, parent of {}, is not an Image group,'
                                   'cannot apply image morphological cleaner.'
                                   ''.format(imagename, target_image_field))
        self.sync()
        # Set data and file pathes
        DATA_DIR, _ = os.path.split(self.h5_path)
        DATA_PATH = self._name_or_node_to_path(target_image_field)
        OUT_FILE = os.path.join(DATA_DIR, 'Clean_image.mat')
        # launch mesher
        self._launch_morphocleaner(DATA_PATH, self.h5_path, OUT_FILE)
        # Add image to SD instance
        from scipy.io import loadmat
        mat_dic = loadmat(OUT_FILE)
        image = mat_dic['mat3D_clean']
        self.add_field(gridname=imagename, fieldname=clean_fieldname,
                       array=image, replace=replace, **keywords)
        # Remove tmp mesh files
        os.remove(OUT_FILE)
        return

    def multi_phase_mesher(self, multiphase_image_name='', meshname='',
                           indexname='', location='', load_surface_mesh=False,
                           bin_fields_from_sets=True, replace=False,
                           **keywords):
        """Create a conformal mesh from a multiphase image.

        A Matlab multiphase mesher is called to create a conformal mesh of a
        multiphase image: a voxelized/pixelized field of integers identifying
        the different phases of a microstructure. Then, the mesh is stored in
        the calling SampleData instance at the desired location with the
        desired name and Indexname.

        The meshing procedure involves the construction of a surface mesh that
        is conformant with the phase boundaries in the image. The space
        between boundary elements is then filled with tetrahedra to construct
        a volumic mesh. This intermediate surface mesh can be store into the
        SampleData instance if required.

        The mesher path must be correctly set in the `global_variables.py`
        file, as well as the definition and path of the Matlab command. The
        multiphase mesher is a Matlab program that has been developed by
        Franck Nguyen (Centre des Matériaux).

        :param str multiphase_image_name: Path, Name, Index Name or Alias of
            the multiphase image field to mesh.
        :param str meshname: name used to create the Mesh group in dataset
        :param indexname: Index name used to reference the Mesh group
        :param str location: Path, Name, Index Name or Alias of the parent
            group where the Mesh group is to be created
        :param bool load_surface_mesh: If `True`, load the intermediate
            surface mesh in the dataset.
        :param bool bin_fields_from_sets: If `True`, stores all Node and
            Element Sets in mesh_object as binary fields (1 on Set, 0 else)
        :param bool replace: if `True`, overwrites pre-existing Mesh group
            with the same `meshname` to add the new mesh.
        """
        self.sync()
        # Set data and file pathes
        DATA_DIR, _ = os.path.split(self.h5_path)
        DATA_PATH = self._name_or_node_to_path(multiphase_image_name)
        OUT_DIR = os.path.join(DATA_DIR, 'Tmp/')
        # create temp directory for mesh files
        if not os.path.exists(OUT_DIR):
           os.mkdir(OUT_DIR)
        # Get meshing parameters eventually passed as keyword arguments
        mesh_params = self._get_mesher_parameters(**keywords)
        # launch mesher
        self._launch_mesher(DATA_PATH, self.h5_path, OUT_DIR, mesh_params)
        # Add mesh to SD instance
        out_file = os.path.join(OUT_DIR,'Tmp_mesh_vor_tetra_p.geof')
        self.add_mesh(file=out_file, meshname=meshname, indexname=indexname,
                      location=location, replace=replace,
                      bin_fields_from_sets=bin_fields_from_sets)
        # Add surface mesh if required
        if load_surface_mesh:
            out_file = os.path.join(OUT_DIR,'Tmp_mesh_vor.geof')
            self.add_mesh(file=out_file, meshname=meshname+'_surface',
                          location=location, replace=replace,
                          bin_fields_from_sets=bin_fields_from_sets)
        # Remove tmp mesh files
        shutil.rmtree(OUT_DIR)
        return

    def create_elset_ids_field(self, meshname=None, store=True, fieldname=None,
                               get_sets_IDs=False, tags_prefix='elset',
                               remove_elset_fields=False):
        """Create an element tag Id field on the inputed mesh.

        Creates a element wise field from the provided mesh,
        adding to each element the value of the Elset it belongs to.

        .. warning::

            - CAUTION : the methods is designed to work with non intersecting
              element tags/sets. In this case, the produce field will indicate
              the value of the last elset containing it for each element.

        :param str mesh: Name, Path or index name of the mesh on which an
            orientation map element field must be constructed
        :param bool store: If `True`, store the field on the mesh
        :param bool get_sets_IDs: If `True`, get the sets ID numbers from their
            names by substracting the input prefix. If `False`, use the set
            position in the mesh elset list as ID number.
        :param str tags_prefix: Remove from element sets/tags names
            prefix to determine the set/tag ID. This supposes that sets
            names have the form prefix+ID
        :param bool remove_elset_fields: If `True`, removes the elset
            indicator fields after construction of the elset id field.
            (default is `False`)
        """
        if meshname is None:
                raise ValueError('meshname do not refer to an existing mesh')
        if not(self._is_mesh(meshname)) or  self._is_empty(meshname):
                raise ValueError('meshname do not refer to a non empty mesh'
                                 'group')
        # create empty element vector field
        Nelements = int(self.get_attribute('Number_of_elements',meshname))
        mesh = self.get_node(meshname)
        El_tag_path = os.path.join(mesh._v_pathname,'Geometry','ElementsTags')
        ID_field = np.zeros((Nelements,1),dtype=float)
        elem_tags,_ = self.get_mesh_elem_tags_names(meshname)
        # if mesh is provided
        for i in range(len(elem_tags)):
            set_name = elem_tags[i]
            elset_path = os.path.join(El_tag_path, 'ET_'+set_name)
            element_ids = self.get_node(elset_path, as_numpy=True)
            if get_sets_IDs:
                set_ID = int(set_name.strip(tags_prefix))
            else:
                set_ID = i
            ID_field[element_ids] = set_ID
            if remove_elset_fields:
                field_path = os.path.join(El_tag_path, 'field_'+set_name)
                self.remove_node(field_path)
        if store:
            if fieldname is None:
                fieldname = meshname+'_elset_ids'
            self.add_field(gridname=meshname, fieldname=fieldname,
                           array=ID_field, replace=True,
                           complib='zlib', complevel=1, shuffle=True)
        return ID_field

    # =========================================================================
    #  SampleData private methods
    # =========================================================================
    def _init_file_object(self, sample_name='', sample_description='',
                          **keywords):
        """Initiate or create PyTable HDF5 file object."""
        try:
            self.h5_dataset = tables.File(self.h5_path, mode='r+')
            self._verbose_print('-- Opening file "{}" '.format(self.h5_file),
                                line_break=False)
            self._file_exist = True
            self._init_xml_tree()
            self.Filters = self.h5_dataset.filters
            self._init_data_model()
            self._verbose_print('**** FILE CONTENT ****')
            # self._verbose_print(SampleData.__repr__(self))
        except IOError:
            self._file_exist = False
            self._verbose_print('-- File "{}" not found : file'
                                ' created'.format(self.h5_file),
                                line_break=True)
            self.h5_dataset = tables.File(self.h5_path, mode='a')
            self._init_xml_tree()
            # add sample name and description
            self.h5_dataset.root._v_attrs.sample_name = sample_name
            self.h5_dataset.root._v_attrs.description = sample_description
            # get compression options
            Compression_keywords = {k: v for k, v in keywords.items() if k in
                                    COMPRESSION_KEYS}
            self.set_global_compression_opt(**Compression_keywords)
            # Generic Data Model initialization
            self._init_data_model()
        return

    def _init_data_model(self):
        """Initialize the minimal data model specified for the class."""
        content_paths, content_type = self.minimal_data_model()
        self.minimal_content = content_paths
        self._init_content_index()
        self._verbose_print('Minimal data model initialization....')
        # Determine maximum path level in data model elements
        max_path_level = 0
        for key, value in content_paths.items():
            max_path_level = max(value.count('/'), max_path_level)
        for level in range(max_path_level+1):
            for key, value in content_paths.items():
                if value.count('/') != level:
                    continue
                head, tail = os.path.split(value)
                if self.h5_dataset.__contains__(content_paths[key]):
                    if self._is_table(content_paths[key]):
                        msg = ('Updating table {}'.format(content_paths[key]))
                        self._verbose_print(msg)
                        self._update_table_columns(
                            tablename=content_paths[key],
                            Description=content_type[key])
                    if self._is_empty(content_paths[key]):
                        self._verbose_print('Warning: node {} specified in the'
                                            'minimal data model for this class'
                                            'is empty'
                                            ''.format(content_paths[key]))
                    continue
                elif content_type[key] == 'Group':
                    msg = ('Adding empty Group {}'.format(content_paths[key]))
                    self.add_group(groupname=tail, location=head,
                                   indexname=key, replace=False)
                elif content_type[key] == '3DImage':
                    msg = ('Adding empty 3DImage {}'
                           ''.format(content_paths[key]))
                    self.add_image(imagename=tail, indexname=key, location=head)
                elif content_type[key] == 'Mesh':
                    msg = ('Adding empty Mesh  {}'.format(content_paths[key]))
                    self.add_mesh(meshname=tail, indexname=key, location=head)
                elif content_type[key] == 'Array':
                    msg = ('Adding empty Array  {}'.format(content_paths[key]))
                    empty_array = np.array([0])
                    self.add_data_array(location=head, name=tail,
                                        array=empty_array, empty=True,
                                        indexname=key)
                elif (isinstance(content_type[key], tables.IsDescription)
                      or issubclass(content_type[key], tables.IsDescription)):
                    msg = ('Adding empty Table  {}'.format(content_paths[key]))
                    self.add_table(location=head, name=tail, indexname=key,
                                   description=content_type[key])
        self._verbose_print('Minimal data model initialization done\n')
        return

    def _init_xml_tree(self):
        """Read xml tree structured in .xdmf file or initiate one."""
        try:
            file_parser = etree.XMLParser(remove_blank_text=True)
            with open(self.xdmf_path, 'rb') as source:
                self.xdmf_tree = etree.parse(source, parser=file_parser)
        except OSError:
            # Non existent xdmf file.
            # A new .xdmf is created with the base node Xdmf and one Domain
            self._verbose_print('-- File "{}" not found : file'
                                ' created'.format(self.xdmf_file),
                                line_break=False)
            # create root element of xdmf tree structure
            E = lxml.builder.ElementMaker(
                    namespace="http://www.w3.org/2003/XInclude",
                    nsmap={'xi': "http://www.w3.org/2003/XInclude"})
            root = E.root()
            root.tag = 'Xdmf'
            root.set("Version", "2.2")
            self.xdmf_tree = etree.ElementTree(root)

            # create element Domain as a children of root
            self.xdmf_tree.getroot().append(etree.Element("Domain"))

            # write file
            self.write_xdmf()
        return

    def _init_content_index(self):
        """Initialize content_index dictionary."""
        self.content_index = {}
        self.aliases = {}
        if self._file_exist:
            self.content_index = self.get_dic_from_attributes(
                                                    nodename='/Index')
            self.aliases = self.get_dic_from_attributes(
                                                    nodename='/Index/Aliases')
        else:
            self.h5_dataset.create_group('/', name='Index')
            self.h5_dataset.create_group('/Index', name='Aliases')
        return

    def _check_SD_array_init(self, arrayname='', location='/', replace=False):
        """Safety check to create data array into location in dataset."""
        location_path = self._name_or_node_to_path(location)
        if location_path is None:
            msg = ('No location `{}`, cannot create array/table {}.'
                   ' Create parent groups before adding the array/table.'
                   ''.format(arrayname, location))
            raise tables.NodeError(msg)
        else:
            # check location nature
            if not(self._get_node_class(location) == 'GROUP'):
                msg = ('Location {} is not a HDF5 Group. Cannot create array/'
                       'table there.'.format(location))
                raise tables.NodeError(msg)
            # check if array location exists and remove node if asked
            array_path = os.path.join(location_path, arrayname)
            if self.__contains__(array_path):
                empty = self.get_attribute('empty', array_path)
                if replace:
                    msg = ('Existing node {} will be overwritten to recreate '
                           'array/table'.format(array_path))
                    if not(empty):
                        self._verbose_print(msg)
                    self.remove_node(array_path, recursive=True)
                else:
                    msg = ('Array/table {} already exists. To overwrite, use '
                           'optional argument "replace=True"'
                           ''.format(array_path))
                    raise tables.NodeError(msg)

    def _init_SD_group(self, groupname='', location='/',
                       group_type='Group', replace=False):
        """Create or fetch a SampleData Group and returns it."""
        Group = None
        # init flags
        fetch_group = False
        # sanity checks
        if groupname == '':
            raise ValueError('Cannot create Group. Groupname must be'
                             ' specified')
        if group_type not in SD_GROUP_TYPES:
            raise ValueError('{} is not a valid group type. Use on of {}'
                             ''.format(group_type,SD_GROUP_TYPES))
        location = self._name_or_node_to_path(location)
        group_path = os.path.join(location, groupname)
        # check existence and emptiness
        if self.__contains__(group_path):
            if self._is_grid(group_path):
                if self._is_empty(group_path):
                    fetch_group = True
            if not(fetch_group) and replace:
                self._verbose_print('Removing group {} to replace it by new'
                                    ' one.'.format(groupname))
                self.remove_node(name=group_path,recursive=True)
            if not(fetch_group or replace):
                msg = ('Group {} already exists. Set arg. `replace=True` to'
                       'to replace it by a new Group.'.format(groupname))
                raise tables.NodeError(msg)
        # create or fetch group
        if fetch_group:
            Group = self.get_node(group_path)
        else:
            self._verbose_print('Creating {} group `{}` in file {} at {}'
                                ''.format(group_type, groupname,
                                          self.h5_file,location))
            Group = self.h5_dataset.create_group(where=location,
                                                 name=groupname,
                                                 title=groupname,
                                                 createparents=True)
            self.add_attributes(dic={'group_type': group_type}, nodename=Group)
        return Group

    @staticmethod
    def _merge_dtypes(dtype1, dtype2):
        """Merge 2 numpy.void dtypes to creates a new one."""
        descr = dtype1.descr
        for item in dtype2.descr:
            if not(item in descr) and not(item[0]==''):
                descr.append(item)
        return np.dtype(descr)

    def _update_table_columns(self, tablename, Description):
        """Extends table with new fields in input Description."""
        table = self.get_node(tablename)
        current_desc = table.description
        current_dtype = tables.dtype_from_descr(table.description)
        desc_dtype = tables.dtype_from_descr(Description)
        new_dtype = SampleData._merge_dtypes(current_dtype, desc_dtype)
        new_descr = tables.descr_from_dtype(new_dtype)[0]
        if current_dtype == new_dtype:
            self._verbose_print('Nothing to update for table `{}`'
                                ''.format(tablename))
            return
        self._verbose_print('Updating `{}` with fields {}'
                            ''.format(tablename, desc_dtype.fields))
        self._verbose_print('New table description is `{}`'
                            ''.format(new_dtype.fields))
        Nrows = table.nrows
        tab_name = table._v_name
        tab_indexname = self.get_indexname_from_path(table._v_pathname)
        tab_path = os.path.dirname(table._v_pathname)
        tab_chunkshape = table.chunkshape
        tab_filters = table.filters
        # Create a new array with modified dtype
        data = np.array(np.zeros((Nrows,)), dtype=new_dtype)
        self._verbose_print('data is:',data)
        # Get data from old table
        for key in current_desc._v_names:
            data[key] = self.get_tablecol(tablename=tablename,
                                          colname=key)
        # get table aliases
        if self.aliases.__contains__(tab_indexname):
            tab_aliases = self.aliases[tab_indexname]
        else:
            tab_aliases = []
        # remove old table
        self.remove_node(tab_name)
        # create new table
        new_tab = self.add_table(location=tab_path, name=tab_name,
                                 description=new_descr,
                                 indexname=tab_indexname,
                                 chunkshape=tab_chunkshape, replace=True,
                                 data=data, filters=tab_filters)
        for alias in tab_aliases:
            self.add_alias(aliasname=alias, indexname=new_tab._v_pathname)
        return

    def _remove_from_index(self, node_path):
        """Remove a hdf5 node from content index dictionary."""
        try:
            key = self.get_indexname_from_path(node_path)
            removed_path = self.content_index.pop(key)
            if key in self.aliases:
                self.aliases.pop(key)
            self._verbose_print('item {} : {} removed from context index'
                                ' dictionary'.format(key, removed_path))
        except:
            self._verbose_print('node {} not found in content index values for'
                                'removal'.format(node_path))
        return

    def _remove_from_xdmf(self, nodename):
        """Remove a Grid or Attribute Node from the xdmf tree."""
        if self._is_grid(nodename):
            xdmf_grid = self._find_xdmf_grid(nodename)
            p = xdmf_grid.getparent()
            p.remove(xdmf_grid)
        elif self._is_field(nodename):
            xdmf_field, xdmf_grid = self._find_xdmf_field(nodename)
            xdmf_grid.remove(xdmf_field)
        return

    def _find_xdmf_grid(self, gridname):
        name = self.get_attribute('xdmf_gridname', gridname)
        for el in self.xdmf_tree.iterfind('.//Grid'):
            if el.get('Name') == name:
                return el
        return None

    def _find_xdmf_geometry(self, gridname):
        xdmf_grid = self._find_xdmf_grid(gridname)
        for el in xdmf_grid:
            if el.tag == 'Geometry':
                return el
        return None

    def _find_xdmf_topologyy(self, gridname):
        xdmf_grid = self._find_xdmf_grid(gridname)
        for el in xdmf_grid:
            if el.tag == 'Topology':
                return el
        return None

    def _find_xdmf_field(self, fieldnodename):
        gridname = self.get_attribute('xdmf_gridname', fieldnodename)
        fieldname = self.get_attribute('xdmf_fieldname', fieldnodename)
        xdmf_grid = self._find_xdmf_grid(gridname)
        for el in xdmf_grid:
            if el.get('Name') == fieldname:
                return el, xdmf_grid
        return None

    def _name_or_node_to_path(self, name_or_node):
        """Return path of `name` in content_index dic or HDF5 tree."""
        path = None
        # name_or_node is a Node
        if isinstance(name_or_node, tables.Node):
            return name_or_node._v_pathname
        # name_or_node is a string or else
        name_tmp = os.path.join('/', name_or_node)
        if self.h5_dataset.__contains__(name_tmp):
            # name is a path in hdf5 tree data
            path = name_tmp
        if name_or_node in self.content_index:
            # name is a key in content index
            path = self._get_path_with_indexname(name_or_node)
        if self._is_alias(name_or_node):
            # name is a an alias for a node path in content_index
            temp_name = self._is_alias_for(name_or_node)
            path = self._get_path_with_indexname(temp_name)
        # if not found with indexname or is not a path
        # find nodes or table column with this name.
        # If several nodes have this name return warn message and return None
        if path is None:
            count = 0
            path_list = []
            for node in self.h5_dataset:
                if (name_or_node == node._v_name):
                    count = count + 1
                    path_list.append(node._v_pathname)
                if node._v_attrs.CLASS == 'TABLE':
                    if name_or_node in node.colnames:
                        count = count + 1
                        path_list.append(node._v_pathname)
            if count == 1:
                path = path_list[0]
            elif count > 1:
                msg = ('(_name_or_node_to_path) : more than 1 node ({}) with '
                       'name {} have been found :\n {} \n Use indexname to '
                       'distinguish nodes.'.format(count, name_or_node,
                                                   path_list))
                self._verbose_print(msg)
                path = None
        return path

    def _is_empty(self, name):
        """Find out if name or path references an empty node."""
        if not self.__contains__(name):
            return True
        if self._is_table(name):
            tab = self.get_node(name)
            return tab.nrows <= 0
        else:
            return self.get_attribute('empty', name)

    def _is_image(self, name):
        """Find out if name or path references an image groupe."""
        return self._get_group_type(name) in SD_IMAGE_GROUPS.values()

    def _is_mesh(self, name):
        """Find out if name or path references an image groupe."""
        return self._get_group_type(name) in SD_MESH_GROUPS.values()

    def _is_array(self, name):
        """Find out if name or path references an array dataset."""
        name2 = self._name_or_node_to_path(name)
        Class = self._get_node_class(name2)
        List = ['CARRAY', 'EARRAY', 'VLARRAY', 'ARRAY', 'TABLE']
        return Class in List

    def _is_table(self, name):
        """Find out if name or path references an array dataset."""
        return self._get_node_class(name) == 'TABLE'

    def _is_group(self, name):
        """Find out if name or path references a HDF5 Group."""
        return self._get_node_class(name) == 'GROUP'

    def _is_grid(self, name):
        """Find out if name or path references a image or mesh HDF5 Group."""
        return self._get_group_type(name) in SD_GRID_GROUPS

    def _is_children_of(self, node, parent_group):
        """Find out if location is a subgroup of the grid."""
        if not self.__contains__(node):
            return False
        if not self.__contains__(parent_group):
            return False
        node_path = self._name_or_node_to_path(node)
        bool_return = False
        group = self.get_node(parent_group)
        for n in group._f_iter_nodes():
            if n._v_pathname == node_path:
                bool_return = True
                break
            else:
                if self._is_group(n._v_pathname):
                    bool_return = self._is_children_of(node, n._v_pathname)
                if bool_return:
                    break
        return bool_return


    def _is_field(self, fieldname):
        """Checks conditions to consider node `name` as a field data node."""
        test = self.get_attribute('field_type', fieldname)
        return (test is not None)

    def _is_in_index(self, name):
        return (name in self.content_index)

    def _is_alias(self, name):
        """Check if name is an HDF5 node alias."""
        Is_alias = False
        for item in self.aliases:
            if (name in self.aliases[item]):
                Is_alias = True
                break
        return Is_alias

    def _is_alias_for(self, name):
        """Return the indexname for which input name is an alias."""
        Indexname = None
        for item in self.aliases:
            if (name in self.aliases[item]):
                Indexname = item
                break
        return Indexname

    def _check_image_object_support(self, image_object):
        """Return `True` if image_object type is supported by the class."""
        if not(isinstance(image_object, ConstantRectilinearMesh)):
            raise ValueError('WARNING : unknown image object. Supported objects'
                             ' are BasicTools ConstantRectilinearMesh'
                             ' instances.')

    def _check_mesh_object_support(self, mesh_object):
        """Return `True` if image_object type is supported by the class."""
        if not(isinstance(mesh_object, MeshBase)):
            raise ValueError('WARNING : unknown mesh object. Supported objects'
                             ' are BasicTools ConstantRectilinearMesh'
                             '  instances.')

    def _check_field_compatibility(self, gridname, field_shape):
        """Check if field dimension is compatible with the storing location."""
        group_type = self._get_group_type(gridname)
        if self._is_empty(gridname):
            # method create_image from array
            raise ValueError('{} is an empty grid. Use add_image, add_mesh,'
                             ' or add_imamge_from_field to initialize grid'
                             ''.format(gridname))
        elif group_type in SD_IMAGE_GROUPS.values():
            field_type, dimensionality = self._compatibility_with_image(
                gridname, field_shape)
        elif group_type in SD_MESH_GROUPS.values():
            field_type, dimensionality = self._compatibility_with_mesh(
                gridname, field_shape)
        else:
            raise tables.NodeError('location {} is not a grid.'
                                   ''.format(gridname))
        return field_type, dimensionality

    def _compatibility_with_mesh(self, meshname, field_shape):
        """Check if field has a number of values compatible with the mesh."""
        # Safety check: field must be a vector or a (Nvalues,Dim) array
        if len(field_shape) > 2:
            raise ValueError('Forbidden field shape. The field array must be'
                             ' of shape (Nvalues) or (Nvalues,Ndim). Received'
                             ' {}'.format(field_shape))
        node_field = False
        elem_field = False
        Nnodes = self.get_attribute('number_of_nodes', meshname)
        Nelem = np.sum(self.get_attribute('Number_of_elements', meshname))
        Nfield_values = field_shape[0]
        if len(field_shape) == 2:
            Field_dim = field_shape[1]
        else:
            Field_dim = 1
        if Nfield_values == Nnodes:
            node_field = True
            field_type='Nodal_field'
        elif Nfield_values == Nelem:
            elem_field = True
            field_type='Element_field'
        compatibility = node_field or elem_field
        if not(compatibility):
            raise ValueError('Field number of values ({}) is not conformant'
                             ' with mesh number of nodes ({}) or number of'
                             ' elements ({}).'
                             ''.format(field_shape, Nnodes, Nelem))
        if Field_dim not in XDMF_FIELD_TYPE:
            raise ValueError('Field dimensionnality `{}` is not know. '
                             'Supported dimensionnalities are Scalar (1),'
                             'Vector (3), Tensor6 (6), Tensor (9).'
                             'Maybe are you trying to add a 3D field into a'
                             '3D grid.')
        return field_type, XDMF_FIELD_TYPE[Field_dim]

    def _compatibility_with_image(self, imagename, field_shape):
        """Check if field has a number of values compatible with the image.

        Returns the type of field values (nodal or element field), and the
        dimensonality of the field in the XDMF convention (Scalar, Vector,
        Tensor6 or Tensor)
        """
        node_field = True
        elem_field = True
        image_node_dim = self.get_attribute('nodes_dimension', imagename)
        image_cell_dim = self.get_attribute('dimension', imagename)
        # Should never be equal but sanity check
        if np.all(image_node_dim == image_cell_dim):
            raise ValueError('Image group {} has identical node and cell'
                             ' dimensions. Please correct your image Group'
                             ' attributes.')
        for i in range(len(image_cell_dim)):
            if np.any(image_node_dim[i] != field_shape[i]):
                node_field = False
            if np.any(image_cell_dim[i] != field_shape[i]):
                elem_field = False
        if node_field:
            field_type='Nodal_field'
        elif elem_field:
            field_type='Element_field'
        compatibility = node_field or elem_field
        if not compatibility:
            raise ValueError('Field number of values ({}) is not conformant'
                             ' with image `{}` dimensions'
                             ''.format(field_shape, imagename))
        else:
            if len(field_shape) == len(image_node_dim):
                dimension = 1
            else:
                dimension = field_shape[-1]
        if dimension not in XDMF_FIELD_TYPE:
            raise ValueError('Field dimensionnality `{}` is not know. '
                             'Supported dimensionnalities are Scalar (1),'
                             'Vector (3), Tensor6 (6), Tensor (9).'
                             'Maybe are you trying to add a 3D field into a'
                             '3D grid.')
        return field_type, XDMF_FIELD_TYPE[dimension]
    
    def _mesh_field_padding(self, field, meshname):
        """Pad with zeros the mesh elem field to comply with size."""
        Nelem_bulk = np.sum(self.get_attribute('Number_of_bulk_elements',
                                               meshname))
        Nelem_boundary = np.sum(self.get_attribute(
                                'Number_of_boundary_elements', meshname))
        padding = 'None'
        if field.shape[0] == Nelem_bulk:
            padding = 'bulk'
        elif field.shape[0] == Nelem_boundary:
            padding = 'boundary'
        if padding == 'None':
            pass
        elif padding == 'bulk':
            Nelem_boundary = np.sum(self.get_attribute(
                                'Number_of_boundary_elements',meshname))
            pad_array = np.zeros(shape=(Nelem_boundary, field.shape[1]))
            field = np.concatenate((field, pad_array), axis=0)
        elif padding == 'boundary':
            Nelem_bulk = np.sum(self.get_attribute(
                                    'Number_of_bulk_elements',meshname))
            pad_array = np.zeros(shape=(Nelem_bulk, field.shape[1]))
            field = np.concatenate((pad_array, field), axis=0)
        return field, padding 
    
    def _mesh_field_unpadding(self, field, parent_mesh, padding):
        """Remove zeros to return field to original shape, before padding."""
        Nelem_bulk = np.sum(self.get_attribute('Number_of_bulk_elements',
                                               parent_mesh))
        Nelem_boundary = np.sum(self.get_attribute(
                                'Number_of_boundary_elements', parent_mesh))
        if padding == 'bulk':
            field = field[:Nelem_bulk,:]
        elif padding == 'boundary':
            field = field[Nelem_boundary,:]
        elif padding == 'None':
            pass
        else:
            raise Warning('Cannot unpad the field, unknown padding type `{}`'
                          ''.format(padding))
        return field

    def _add_mesh_geometry(self, mesh_object, mesh_group, replace,
                           bin_fields_from_sets):
        """Add Geometry data items of a mesh object to mesh group/xdmf."""
        self._verbose_print('Adding Geometry for mesh group {}'
                            ''.format(mesh_group._v_name))
        mesh_object.PrepareForOutput()
        # create Geometry group
        geo_group = self.add_group(groupname='Geometry',
                                   location=mesh_group._v_pathname,
                                   indexname=mesh_group._v_name+'_Geometry',
                                   replace=replace)
        # Add Nodes, NodesID and NodeTags
        self._add_mesh_nodes(mesh_object, mesh_group, geo_group, replace)
        # Add Elements, ElementsID and ElementTags
        self._add_mesh_elements(mesh_object, mesh_group, geo_group, replace)

    def _add_mesh_nodes(self, mesh_object, mesh_group, geo_group, replace):
        """Add Nodes, NodesID and NodeTags arrays in mesh geometry group."""
        # Add Nodes coordinates
        self._verbose_print('Creating Nodes data set in group {} in file {}'
                            ''.format(geo_group._v_pathname, self.h5_file))
        nodes_array = mesh_object.GetPosOfNodes()
        indexname = mesh_group._v_name+'_Nodes'
        Nodes = self.add_data_array(location=geo_group._v_pathname,
                                    name='Nodes', array=nodes_array,
                                    indexname=indexname)
        Node_attributes = {'number_of_nodes': mesh_object.nodes.shape[0],
                           'group_type': self._get_mesh_type(mesh_object),
                           'nodes_path':Nodes._v_pathname}
        self.add_attributes(Node_attributes, mesh_group._v_pathname)
        if isinstance(mesh_object, UnstructuredMesh):
            self._verbose_print('Creating Nodes ID data set in group {}'
                                ' in file {}'
                                ''.format(geo_group._v_pathname, self.h5_file))
            self.add_data_array(location=geo_group._v_pathname,
                                name='Nodes_ID',
                                array=mesh_object.originalIDNodes,
                                indexname=mesh_group._v_name+'_Nodes_ID')
        Node_attributes = {'nodesID_path':Nodes._v_pathname}
        self.add_attributes(Node_attributes, mesh_group._v_pathname)
        return

    def _add_mesh_elements(self, mesh_object, mesh_group, geo_group, replace):
        """Add Elements, ElementsID and ElementsTags in mesh geometry group."""
        # Determine Topology type
        if len(mesh_object.elements) > 1:
            topology_attributes = self._from_BT_mixed_topology(mesh_object)
        else:
            topology_attributes = self._from_BT_uniform_topology(mesh_object)
        # Add elements array
        self._add_topology(topology_attributes, mesh_object,mesh_group,
                           geo_group, replace)
        self.add_attributes(topology_attributes, mesh_group._v_pathname)
        return

    def _add_nodes_elements_tags(self,  mesh_object, mesh_group, replace,
                                 bin_fields_from_sets):
        """Add Node and ElemTags in mesh geometry group from mesh object."""
        geo_group = self.get_node(mesh_group._v_name+'_Geometry')
        # Add node tags
        self._add_mesh_nodes_tags(mesh_object, mesh_group, geo_group, replace,
                                  bin_fields_from_sets)
        # Add element tags
        self._add_mesh_elems_tags(mesh_object, mesh_group, geo_group, replace,
                                  bin_fields_from_sets)
        return

    def _add_mesh_nodes_tags(self, mesh_object, mesh_group, geo_group,
                             replace, bin_fields_from_sets):
        """Add NodeTags arrays in mesh geometry group from mesh object."""
        # create Noe tags group
        Ntags_group = self.add_group(groupname='NodeTags',
                                     location=geo_group._v_pathname,
                                     indexname=mesh_group._v_name+'_NodeTags',
                                     replace=replace)
        Node_tags_list = []
        for tag in mesh_object.nodesTags:
            # Add the node list of the tag in a data array
            name = tag.name
            Node_tags_list.append(name)
            node_list = mesh_object.nodesTags[tag.name].GetIds()
            if len(node_list) == 0:
                continue
            node = self.add_data_array(location=Ntags_group._v_pathname,
                                       name='NT_'+name, array=node_list,
                                       replace=replace)
            # remove from index : Nodesets may be too numerous and overload
            # content index --> actual choice is to remove them from index
            self._remove_from_index(node._v_pathname)
            # ???: Xdmf Sets --> utility not clear for now, code kept as
            # comments as a precaution
            # node_list_path = os.path.join(Ntags_group._v_pathname,'NT_'+name)
            # self._add_xdmf_node_element_set(
            #     subset_list_path=node_list_path, set_type='Node',
            #     setname=name, grid_name=mesh_group._v_pathname,
            #     attributename=name)
            if bin_fields_from_sets:
                # Add node tags as fields in the dataset and XDMF file
                data = np.zeros((mesh_object.GetNumberOfNodes(),1),
                                dtype=np.int8)
                data[node_list] = 1;
                node = self.add_field(mesh_group._v_pathname,
                                      fieldname='field_'+name,
                                      array=data, replace=replace,
                                      location=Ntags_group._v_pathname,
                                      complib='zlib', complevel=1,
                                      shuffle=True)
                # remove from index : Elsets may be too numerous and
                # overload content index --> actual choice is to remove
                # them from index
                self._remove_from_index(node._v_pathname)
        self.add_attributes({'Node_tags_list': Node_tags_list},
                            mesh_group._v_pathname)

    def _add_mesh_elems_tags(self, mesh_object, mesh_group, geo_group,
                             replace, bin_fields_from_sets):
        """Add ElementsTags arrays in mesh geometry group from mesh object."""
        # create Noe tags group
        Etags_group = self.add_group(groupname='ElementsTags',
                                     location=geo_group._v_pathname,
                                     indexname=mesh_group._v_name+'_ElemTags',
                                     replace=replace)
        Elem_tags_list = []
        Elem_tag_type_list = []
        for elem_type in mesh_object.elements:
            element_container = mesh_object.elements[elem_type]
            for tagname in element_container.tags.keys():
                name = tagname
                Elem_tags_list.append(name)
                Elem_tag_type_list.append(elem_type)
                elem_list = mesh_object.GetElementsInTag(tagname)
                if len(elem_list) == 0:
                    continue
                node = self.add_data_array(location=Etags_group._v_pathname,
                                           name='ET_'+name, array=elem_list,
                                           replace=replace)
                # remove from index : Elsets may be too numerous and overload
                # content index --> actual choice is to remove them from index
                self._remove_from_index(node._v_pathname)
                # ???: Xdmf Sets --> utility not clear for now, code kept as
                # comments as a precaution
                # elem_list_path = os.path.join(Etags_group._v_pathname,
                #                               'ET_'+name)
                # self._add_xdmf_node_element_set(
                #     subset_list_path=elem_list_path, set_type='Cell',
                #     setname=name, grid_name=mesh_group._v_pathname,
                #     attributename=name)
                if bin_fields_from_sets:
                    # Add elem tags as fields in the dataset and XDMF file
                    elem_list_field = mesh_object.GetElementsInTag(tagname)
                    data = np.zeros((mesh_object.GetNumberOfElements(),1),
                                    dtype=np.int8)
                    data[elem_list_field] = 1;
                    node = self.add_field(mesh_group._v_pathname,
                                          fieldname='field_'+name,
                                          array=data, replace=replace,
                                          location=Etags_group._v_pathname,
                                          complib='zlib', complevel=1,
                                          shuffle=True)
                    # remove from index : Elsets may be too numerous and
                    # overload content index --> actual choice is to remove
                    # them from index
                    self._remove_from_index(node._v_pathname)
        self.add_attributes({'Elem_tags_list': Elem_tags_list,
                             'Elem_tag_type_list': Elem_tag_type_list},
                            mesh_group._v_pathname)

    def _add_xdmf_node_element_set(self, subset_list_path, set_type='Cell',
                                   setname='', grid_name='',
                                   attributename=None):
        """Adds an xdmf set with an optional attribute to the xdmf file.

        For now, only Node and Cell Sets supporting scalar attributes
        are handled.
        """
        subset_list = self.get_node(subset_list_path)
        Xdmf_grid_node = self._find_xdmf_grid(grid_name)
        # Create xdmf Set node
        Set_xdmf = etree.Element(_tag='Set', Name=setname,
                                       SetType=set_type)
        # create Set Node/Cells subset
        Dimension = self._np_to_xdmf_str(subset_list.shape)
        NumberType = 'Int'
        Precision = str(subset_list.dtype).strip('int')
        Set_subset = etree.Element(_tag='DataItem', Format='HDF',
                                   Dimensions=Dimension,
                                   NumberType=NumberType,
                                   Precision=Precision)
        Set_subset.text = (self.h5_file + ':'
                           + self._name_or_node_to_path(subset_list_path))
        # add Subset Data Item to Set node
        Set_xdmf.append(Set_subset)
        # Create Attribute element if required
        if attributename is not None:
            Attribute_xdmf = etree.Element(_tag='Attribute',
                                           Name=attributename,
                                           AttributeType='Scalar',
                                           Center=set_type)
            # create data item element
            data = np.ones(subset_list.shape, dtype='int8')
            Dimension = self._np_to_xdmf_str(data.shape)
            NumberType = 'Int'
            Precision = str(data.dtype).strip('int')
            Attribute_data = etree.Element(_tag='DataItem', Format='XML',
                                           Dimensions=Dimension,
                                           NumberType=NumberType,
                                           Precision=Precision)
            Attribute_data.text = self._np_to_xdmf_str(data)
            # add data item to attribute
            Attribute_xdmf.append(Attribute_data)
            # add attribute to Set
            Set_xdmf.append(Attribute_xdmf)
        # add Set node to Grid node
        Xdmf_grid_node.append(Set_xdmf)
        return

    def _load_nodes_tags(self, meshname, mesh_object, as_numpy=True):
        """Add Node and ElemTags in mesh geometry group from mesh object."""
        mesh_group = self.get_node(meshname)
        Ntags_group = self.get_node(mesh_group._v_name+'_NodeTags')
        if Ntags_group is not None:
            Ntag_list = self.get_attribute('Node_tags_list', meshname)
            for tag_name in Ntag_list:
                tag = mesh_object.GetNodalTag(tag_name)
                tag_path = os.path.join(Ntags_group._v_pathname,'NT_'+tag_name)
                tag.SetIds(self.get_node(tag_path, as_numpy))
        return mesh_object

    def _load_elements_tags(self, meshname, AllElements, as_numpy=True):
        """Add Node and ElemTags in mesh geometry group from mesh object."""
        mesh_group = self.get_node(meshname)
        Etags_group = self.get_node(mesh_group._v_name+'_ElemTags')
        if Etags_group is not None:
            Etag_list = self.get_attribute('Elem_tags_list', meshname)
            Etag_Etype_list = self.get_attribute('Elem_tag_type_list',
                                                 meshname)
            for i in range(len(Etag_list)):
                tag_name = Etag_list[i]
                el_type = Etag_Etype_list[i]
                elem_container = AllElements.GetElementsOfType(el_type)
                tag = elem_container.tags.CreateTag(tag_name,False)
                tag_path = os.path.join(Etags_group._v_pathname,'ET_'+tag_name)
                nodes_Ids = self.get_node(tag_path, as_numpy)
                ## Need to add local ids !! Substract the offset stored by 
                ## get_mesh_elements
                tag.SetIds(nodes_Ids- elem_container._sd_element_offset)
        return AllElements

    def _from_BT_mixed_topology(self, mesh_object):
        """Read mesh elements information/metadata from mesh_object."""
        import BasicTools.Containers.ElementNames as EN
        topology_attributes = {}
        topology_attributes['Topology'] = 'Mixed'
        element_type = []
        Number_of_elements = []
        Number_of_bulk_elements = []
        Number_of_boundary_elements = []
        Xdmf_elements_code = []
        Bulk_elements_over = False
        # for each element type in the mesh_object, read type, number and
        # xdmf code for the elements
        for ntype, data in mesh_object.elements.items():
            element_type.append(ntype)
            Number_of_elements.append(data.GetNumberOfElements())
            Xdmf_elements_code.append(XdmfNumber[ntype])
            if EN.dimension[ntype] == mesh_object.GetDimensionality():
                if Bulk_elements_over:
                    raise ValueError('Boundary elements are stored before '
                                     'bulk elements in the mesh_object. Bulk '
                                     'elements should be stored before '
                                     'boundary elements to comply with Sample'
                                     'Data mesh conventions.')
                Number_of_bulk_elements.append(data.GetNumberOfElements())
            elif EN.dimension[ntype] < mesh_object.GetDimensionality():
                Bulk_elements_over = True
                Number_of_boundary_elements.append(data.GetNumberOfElements())
            elif EN.dimension[ntype] > mesh_object.GetDimensionality():
                raise ValueError('Elements dimensionality is higher than mesh'
                                 ' dimensionality.')
        # Return them in topology_attributes dic
        topology_attributes['element_type'] = element_type
        topology_attributes['Number_of_elements'] = np.array(
            Number_of_elements)
        topology_attributes['Number_of_bulk_elements'] = np.array(
            Number_of_bulk_elements)
        topology_attributes['Number_of_boundary_elements'] = np.array(
            Number_of_boundary_elements)
        topology_attributes['Xdmf_elements_code'] = Xdmf_elements_code
        return topology_attributes

    def _from_BT_uniform_topology(self, mesh_object):
        """Read mesh elements information/metadata from mesh_object."""
        topology_attributes = {}
        topology_attributes['Topology'] = 'Uniform'
        element_type =  mesh_object.elements.keys()[0]
        topology_attributes['element_type'] = [element_type]
        n_elements = mesh_object.GetNumberOfElements()
        topology_attributes['Number_of_elements'] = np.array([n_elements])
        topology_attributes['Xdmf_elements_code'] = [XdmfName[element_type]]
        return topology_attributes

    def _add_topology(self,topology_attributes, mesh_object, mesh_group,
                            geo_group, replace):
        """Add Elements array into mesh geometry group from mesh_object."""
        # Add Elements connectivity
        self._verbose_print('Creating Elements connectivity array in group {}'
                            ' in file {}'
                            ''.format(geo_group._v_pathname, self.h5_file))
        # Creating topology array
        data = np.empty((0,),dtype=np.int)
        for i in range(len(topology_attributes['element_type'])):
            element_type = topology_attributes['element_type'][i]
            elements = mesh_object.elements[element_type]
            data_tmp = elements.connectivity
            if topology_attributes['Topology'] == 'Mixed':
                # If mixed topology, add XDMF element type ID number
                # before Nodes ID
                xdmf_code = topology_attributes['Xdmf_elements_code'][i]
                type_col = np.ones(shape=(data_tmp.shape[0],1), dtype=np.int)
                if element_type == 'bar2':
                    data_tmp = np.concatenate((2*type_col, data_tmp),1)
                if element_type == 'point1':
                    data_tmp = np.concatenate((type_col, data_tmp),1)
                type_col = xdmf_code*type_col
                data_tmp = np.concatenate((type_col, data_tmp),1)
            data = np.concatenate((data, data_tmp.ravel()))
        # Add data array to HDF5 data set in mesh geometry node
        indexname = mesh_group._v_name+'_Elements'
        Elems = self.add_data_array(location=geo_group._v_pathname,
                                    name='Elements', array=data,
                                    indexname=indexname)
        self.add_attributes({'elements_path': Elems._v_pathname},
                            mesh_group._v_pathname)
        return

    def _add_image_to_xdmf(self, imagename, image_object):
        """Write grid geometry and topoly in xdmf tree/file."""
        # add 1 to each dimension to get grid dimension (from cell number to
        # point number --> XDMF indicates Grid points)
        image_type = self._get_image_type(image_object)
        # Get image dimension with reverted shape to compensate for Paraview
        # X,Y,Z indexing convention
        Dimension_tmp = image_object.GetDimensions()
        if len(Dimension_tmp) == 2:
            Dimension_tmp = Dimension_tmp[[1,0]]
        elif len(Dimension_tmp) == 3:
            Dimension_tmp = Dimension_tmp[[2,1,0]]
        Dimension = self._np_to_xdmf_str(Dimension_tmp)
        Spacing = self._np_to_xdmf_str(image_object.GetSpacing())
        Origin = self._np_to_xdmf_str(image_object.GetOrigin())
        Dimensionality = str(image_object.GetDimensionality())
        self._verbose_print('Updating xdmf tree...', line_break=False)
        # Creatge Grid element
        image_xdmf = etree.Element(_tag='Grid', Name=imagename,
                                   GridType='Uniform')
        # Create Topology element
        Topotype = XDMF_IMAGE_TOPOLOGY[image_type]
        topology_xdmf = etree.Element(_tag='Topology', TopologyType=Topotype,
                                      Dimensions=Dimension)
        # Create Geometry element
        Geotype = XDMF_IMAGE_GEOMETRY[image_type]
        geometry_xdmf = etree.Element(_tag='Geometry', Type=Geotype)
        origin_data = etree.Element(_tag='DataItem', Format='XML',
                                    Dimensions=Dimensionality)
        origin_data.text = Origin
        spacing_data = etree.Element(_tag='DataItem', Format='XML',
                                     Dimensions=Dimensionality)
        spacing_data.text = Spacing
        # Add nodes DataItem as childrens of node Geometry
        geometry_xdmf.append(origin_data)
        geometry_xdmf.append(spacing_data)
        # Add Geometry and Topology as childrens of Grid
        image_xdmf.append(topology_xdmf)
        image_xdmf.append(geometry_xdmf)
        # Add Grid to node Domain and get XDMF pathes
        self.xdmf_tree.getroot()[0].append(image_xdmf)
        return

    def _add_mesh_to_xdmf(self, mesh_group):
        """Write mesh grid element geometry and topoly in xdmf tree/file."""
        # get mesh group
        mesh_path = mesh_group._v_pathname
        # Creatge Grid element
        mesh_xdmf = etree.Element(_tag='Grid', Name=mesh_group._v_name,
                                  GridType='Uniform')
        # Create Geometry element
        mesh_type = self.get_attribute('group_type', mesh_path)
        if mesh_type == '2DMesh':
            geometry_xdmf = etree.Element(_tag='Geometry', Type='XY')
        elif mesh_type == '3DMesh':
            geometry_xdmf = etree.Element(_tag='Geometry', Type='XYZ')
        # Add geometry DataItem
        nodes = self.get_node(mesh_group._v_name+'_Nodes', as_numpy=False)
        Dim = self._np_to_xdmf_str(nodes.shape)
        geometry_data = etree.Element(_tag='DataItem', Format='HDF',
                                      Dimensions=Dim, NumberType='Float',
                                      Precision='64')
        geometry_data.text = self.h5_file + ':' + nodes._v_pathname
        # Add node DataItem as children of node Geometry
        geometry_xdmf.append(geometry_data)
        # Create Topology element
        Topology = self.get_attribute('Topology', mesh_path)
        if Topology == 'Uniform':
            Topotype = self.get_attribute('Xdmf_elements_code', mesh_path)[0]
        else:
            Topotype = 'Mixed'
        NElements_list = self.get_attribute('Number_of_elements', mesh_path)
        NElements = self._np_to_xdmf_str(np.sum(NElements_list))
        topology_xdmf = etree.Element(_tag='Topology', TopologyType=Topotype,
                                      NumberOfElements=NElements)
        # Create Topology DataItem
        elems =  self.get_node(mesh_group._v_name+'_Elements', as_numpy=False)
        Dim = self._np_to_xdmf_str(elems.shape)
        topology_data = etree.Element(_tag='DataItem', Format='HDF',
                                      Dimensions=Dim, NumberType='Int',
                                      Precision='64')
        topology_data.text = self.h5_file + ':' + elems._v_pathname
        # Add node DataItem as children of node Topology
        topology_xdmf.append(topology_data)
        # Add Geometry and Topology as childrens of Grid
        mesh_xdmf.append(geometry_xdmf)
        mesh_xdmf.append(topology_xdmf)
        # Add Grid to node Domain
        self.xdmf_tree.getroot()[0].append(mesh_xdmf)
        return

    def _append_field_index(self, gridname, fieldname):
        """Append field name to the field index of a grid group."""
        Field_index = self.get_attribute('Field_index', gridname)
        if Field_index is None:
            Field_index = []
        Field_index.append(fieldname)
        self.add_attributes({'Field_index': Field_index}, gridname)
        return

    def _transpose_image_array(self, dimensionality, array):
        """Transpose the array X,Y,Z dimensions for XDMF conventions."""
        if dimensionality in ['Vector', 'Tensor6', 'Tensor']:
            # vector or tensor field
            if len(array.shape) == 3:
                # 2D image
                transpose_indices = [1,0,2]
            elif len(array.shape) == 4:
                # 3D image
                transpose_indices = [2,1,0,3]
        elif dimensionality == 'Scalar':
            # scalar field
            if len(array.shape) == 2:
                # 2D image
                transpose_indices = [1,0]
            elif len(array.shape) == 3:
                # 3D image
                transpose_indices = [2,1,0]
        else:
            raise ValueError('Unknown field dimensionality. Possible values'
                             ' are {}'.format(XDMF_FIELD_TYPE.values()))
        return array.transpose(transpose_indices), transpose_indices

    def _add_field_to_xdmf(self, fieldname, field):
        """Write field data as Grid Attribute in xdmf tree/file."""
        Node = self.get_node(fieldname)
        Grid_name = self.get_attribute('parent_grid_path', fieldname)
        Xdmf_grid_node = self._find_xdmf_grid(Grid_name)
        field_type = self.get_attribute('field_type', fieldname)
        # TODO: implement here xdmf format for IP fields
        if field_type == 'Nodal_field':
            Center_type = 'Node'
        elif field_type == 'Element_field':
            Center_type = 'Cell'
        else:
            raise ValueError('unknown field type, should be `Nodal_field`'
                             ' or `Element_field`.')
        field_dimensionality = self.get_attribute('field_dimensionality',
                                                  fieldname)
        # create Attribute element
        Attribute_xdmf = etree.Element(_tag='Attribute', Name=Node._v_name,
                                       AttributeType=field_dimensionality,
                                       Center=Center_type)
        # Create data item element
        Dimension = self._np_to_xdmf_str(Node.shape)
        if (np.issubdtype(field.dtype, np.floating)):
            NumberType = 'Float'
            if (str(field.dtype) == 'float'):
                Precision = '32'
            else:
                Precision = '64'
        elif (np.issubdtype(field.dtype, np.integer)):
            NumberType = 'Int'
            Precision = str(field.dtype).strip('int')
        Attribute_data = etree.Element(_tag='DataItem', Format='HDF',
                                       Dimensions=Dimension,
                                       NumberType=NumberType,
                                       Precision=Precision)
        Attribute_data.text = (self.h5_file + ':'
                               + self._name_or_node_to_path(fieldname))
        # add data item to attribute
        Attribute_xdmf.append(Attribute_data)
        # add attribute to Grid
        Xdmf_grid_node.append(Attribute_xdmf)
        self.add_attributes({'xdmf_fieldname': Attribute_xdmf.get('Name')},
                            fieldname)
        return

    def _get_node_class(self, name):
        """Return Pytables Class type associated to the node name."""
        return self.get_attribute(attrname='CLASS', nodename=name)

    def _get_path_with_indexname(self, indexname):
        """Return node path from its indexname."""
        if indexname in self.content_index.keys():
            if isinstance(self.content_index[indexname], list):
                return self.content_index[indexname][0]
            else:
                return self.content_index[indexname]
        else:
            raise tables.NodeError('Index contains no item named {}'
                                   ''.format(indexname))
            return

    def _get_group_type(self, groupname):
        """Get SampleData HDF5 Group type (Mesh, Group or 3DImage)."""
        if groupname == '/':
            return 'GROUP'
        if self._is_group(groupname):
            grouptype = self.get_attribute(attrname='group_type',
                                           nodename=groupname)
            if grouptype is None:
                return 'GROUP'
            else:
                return grouptype
        else:
            return None

    def _get_image_type(self, image_object):
        try:
            return SD_IMAGE_GROUPS[image_object.GetDimensionality()]
        except:
            raise ValueError('Image dimension must correspond to a 2D or'
                             '3D image.')

    def _get_mesh_type(self, mesh_object):
        try:
            return SD_MESH_GROUPS[mesh_object.nodes.shape[1]]
        except:
            raise ValueError('Mesh dimension must correspond to a 2D or'
                             '3D mesh.')

    def _get_parent_type(self, name):
        """Get the SampleData group type of the node parent group."""
        groupname = self._get_parent_name(name)
        return self._get_group_type(groupname)

    def _get_parent_name(self, name):
        """Get the name of the node parent group."""
        Node = self.get_node(name)
        Group = Node._g_getparent()
        return Group._v_name

    def _get_group_info(self, groupname, as_string=False):
        """Print a human readable information on the Pytables Group object."""
        s = ''
        Group = self.get_node(groupname)
        gname = Group._v_name
        s += str('\n Group {}\n'.format(gname))
        s += str('=====================\n')
        gparent_name = Group._v_parent._v_name
        s += str(' -- Parent Group : {}\n'.format(gparent_name))
        s += str(' -- Group attributes : \n')
        for attr in Group._v_attrs._v_attrnamesuser:
            value = Group._v_attrs[attr]
            s += str('\t {} : {}\n'.format(attr, value))
        s += str(' -- Childrens : ')
        for child in Group._v_children:
            s += str('{}, '.format(child))
        s += str('\n----------------')
        if not(as_string):
            print(s)
            s = ''
        return s

    def _get_array_node_info(self, nodename, as_string=False):
        """Print a human readable information on the Pytables Group object."""
        Node = self.get_node(nodename)
        s = ''
        s += str('\n Node {}\n'.format(Node._v_pathname))
        s += str('====================\n')
        nparent_name = Node._v_parent._v_name
        s += str(' -- Parent Group : {}\n'.format(nparent_name))
        s += str(' -- Node name : {}\n'.format(Node._v_name))
        s += str(' -- Node attributes : \n')
        for attr in Node._v_attrs._v_attrnamesuser:
            value = Node._v_attrs[attr]
            s += str('\t {} : {}\n'.format(attr, value))
        s += str(' -- content : {}\n'.format(str(Node)))
        if self._is_table(nodename):
            s += ' -- table description : \n'
            s += repr(Node.description)+'\n'
        s += str(' -- ')
        s += self.get_node_compression_info(nodename, as_string=True)
        size, unit = self.get_node_disk_size(nodename, print_flag=False)
        s += str(' -- Node size : {:9.3f} {}\n'.format(size, unit))
        s += str('----------------')
        if not(as_string):
            print(s)
            s = ''
        return s

    def _get_compression_opt(self, filters=None, **keywords):
        """Get inputed compression settings as `tables.Filters` instance."""
        # get pre-defined compression settings
        default_cp = False
        global_cp = False
        if 'default' in keywords:
            default_cp = keywords['default']
        else:
            # use global Filters as base settings if defined
            if hasattr(self, 'Filters'):
                global_cp = True
        # Apply pre-defined compression settings)
        if default_cp:
            Filters = self.set_default_compression()
        elif filters is not None:
            Filters = filters
        elif global_cp:
            Filters = self.Filters
        else:
            Filters = tables.Filters()
        # ------ read specified values of compression options
        #  These are prioritised over pre-defined settings when both are
        #  specified
        for word in keywords:
            if (word == 'complib'):
                Filters.complib = keywords[word]
            elif (word == 'complevel'):
                Filters.complevel = keywords[word]
            elif (word == 'shuffle'):
                Filters.shuffle = keywords[word]
            elif (word == 'bitshuffle'):
                Filters.bitshuffle = keywords[word]
            elif (word == 'checksum'):
                Filters.fletcher32 = keywords[word]
            elif (word == 'least_significant_digit'):
                Filters.least_significant_digit = keywords[word]
        return Filters

    def _read_mesh_from_file(self, file=None, **keywords):
        """Read a data array from a file, depending on the extension."""
        mesh_object = None
        # Get file extension
        _, tail = os.path.splitext(file)
        # HDF5 files
        if tail == '.geof':
            import BasicTools.IO.GeofReader as GR
            mesh_object = GR.ReadGeof(file)
        return mesh_object

    def _read_array_from_file(self, file=None, **keywords):
        """Read a data array from a file, depending on the extension."""
        array = None
        # Get file extension
        _, tail = os.path.splitext(file)
        # HDF5 files
        if tail == '.h5':
            with tables.File(file, mode='r') as f:
                if 'h5_path' in keywords:
                    h5_path = keywords['h5_path']
                array = f.get_node(where=h5_path).read()
        return array

    def _verbose_print(self, message, line_break=True):
        """Print message if verbose flag is `True`."""
        Msg = message
        if line_break:
            Msg = ('\n' + Msg)
        if self._verbose:
            print(Msg)
        return

    def _np_to_xdmf_str(self, array):
        Retstr =  str(array).strip('(').strip(')')
        Retstr =  str(Retstr).strip('[').strip(']')
        Retstr =  str(Retstr).replace(',', ' ')
        return Retstr

    #=========================================================================
    #   External codes calling methods
    #   TODO: Externalize ?
    #   TODO: Create specific method for external scripts templates
    #=========================================================================

    def _launch_morphocleaner(self, path, filename, out_file):
        from pymicro.core.global_variables import MATLAB, MATLAB_OPTS
        from pymicro.core.global_variables import CLEANER_TEMPLATE, CLEANER_TMP
        # Create specific mesher script
        shutil.copyfile(CLEANER_TEMPLATE, CLEANER_TMP)
        with open(CLEANER_TMP,'r') as file:
            lines = file.read()
        lines = lines.replace('DATA_PATH', path)
        lines = lines.replace('DATA_H5FILE', filename)
        lines = lines.replace('OUT_FILE', out_file)
        with open(CLEANER_TMP,'w') as file:
            file.write(lines)
        # Launch mesher
        CWD = os.getcwd()
        matlab_command = '"'+"run('" + CLEANER_TMP + "');exit;"+'"'
        subprocess.run(args=[MATLAB,MATLAB_OPTS,matlab_command])
        os.remove(CLEANER_TMP)
        os.chdir(CWD)
        return

    def _get_mesher_parameters(self, **keywords):
        MEM = 50
        HGRAD = 1.5
        HMIN = 5
        HMAX = 50
        HAUSD = 3
        ANG = 50
        if 'MEM' in keywords: MEM = keywords['MEM']
        if 'HGRAD' in keywords: HGRAD = keywords['HGRAD']
        if 'HMIN' in keywords: HMIN = keywords['HMIN']
        if 'HMAX' in keywords: HMAX = keywords['HMAX']
        if 'HAUSD' in keywords: HAUSD = keywords['HAUSD']
        if 'ANG' in keywords: ANG = keywords['ANG']
        return {'MEM':MEM, 'HGRAD':HGRAD, 'HMIN':HMIN, 'HMAX':HMAX,
                'HAUSD':HAUSD, 'ANG':ANG}

    def _launch_mesher(self, path, filename, out_dir, params):
        from pymicro.core.global_variables import MATLAB, MATLAB_OPTS
        from pymicro.core.global_variables import MESHER_TEMPLATE, MESHER_TMP
        print(filename)
        # Create specific mesher script
        shutil.copyfile(MESHER_TEMPLATE, MESHER_TMP)
        with open(MESHER_TMP,'r') as file:
            lines = file.read()
        lines = lines.replace('DATA_PATH', path)
        lines = lines.replace('DATA_H5FILE', filename)
        lines = lines.replace('OUT_DIR', out_dir)
        lines = lines.replace('MEM', str(params['MEM']))
        lines = lines.replace('HGRAD', str(params['HGRAD']))
        lines = lines.replace('HMIN', str(params['HMIN']))
        lines = lines.replace('HMAX', str(params['HMAX']))
        lines = lines.replace('HAUSD', str(params['HAUSD']))
        lines = lines.replace('ANG', str(params['ANG']))
        with open(MESHER_TMP,'w') as file:
            file.write(lines)
        # Launch mesher
        CWD = os.getcwd()
        matlab_command = '"'+"run('" + MESHER_TMP + "');exit;"+'"'
        subprocess.run(args=[MATLAB,MATLAB_OPTS,matlab_command])
        os.remove(MESHER_TMP)
        os.chdir(CWD)
        return<|MERGE_RESOLUTION|>--- conflicted
+++ resolved
@@ -1528,14 +1528,6 @@
         field = self.get_node(fieldname, as_numpy=True)
         padding = self.get_attribute('padding', fieldname)
         parent_mesh =  self.get_attribute('parent_grid_path', fieldname)
-<<<<<<< HEAD
-        if not self._is_mesh(parent_mesh):
-            raise Warning('Could not unpad field `{}`, which is an image '
-                          'field. Only mesh fields can be unpadded.'
-                          ''.format(fieldname)) 
-            return field
-=======
->>>>>>> 73c48703
         if padding is not None:
             return self._mesh_field_unpadding(field, parent_mesh, padding)
         else:
