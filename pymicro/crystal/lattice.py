"""The lattice module define the class to handle 3D crystal lattices (the 14 Bravais lattices).
"""
import os
from pymicro.external import CifFile_module as CifFile
import enum
import functools
import math
import numpy as np
from numpy import pi, dot, transpose, radians
from matplotlib import pyplot as plt


class Crystal:
    '''
    The Crystal class to create any particular crystal structure.

    A crystal instance is composed by:

     * one of the 14 Bravais lattice
     * a point basis (or motif)
    '''

    def __init__(self, lattice, basis=None, basis_labels=None, basis_sizes=None, basis_colors=None):
        '''
        Create a Crystal instance with the given lattice and basis.

        This create a new instance of a Crystal object. The given lattice
        is assigned to the crystal. If the basis is not specified, it will
        be one atom at (0., 0., 0.).

        :param lattice: the :py:class:`~pymicro.crystal.lattice.Lattice` instance of the crystal.
        :param list basis: A list of tuples containing the position of the atoms in the motif.
        :param list basis_labels: A list of strings containing the description of the atoms in the motif.
        :param list basis_labels: A list of float between 0. and 1. (default 0.1) to sale the atoms in the motif.
        :param list basis_colors: A list of vtk colors of the atoms in the motif.
        '''
        self._lattice = lattice
        if basis == None:
            # default to one atom at (0, 0, 0)
            self._basis = [(0., 0., 0.)]
            self._labels = ['?']
            self._sizes = [0.1]
            self._colors = [(0., 0., 1.)]
        else:
            self._basis = basis
            self._labels = basis_labels
            self._sizes = basis_sizes
            self._colors = basis_colors


class CrystallinePhase:

    def __init__(self, phase_id=1, name='unknown', lattice=None):
        """Create a new crystalline phase.

        The `phase_id` attribute is used to identify the phase in data sets
        where it can be referred to in phase_map for instance."""
        self.phase_id = phase_id
        self.name = name
        self.description = ''
        self.formula = ''
        if lattice is None:
            lattice = Lattice.cubic(1.0)
        self.set_lattice(lattice)
        # a list of C_IJ values
        self.elastic_constants = []

    def get_lattice(self):
        """Returns the crystal lattice."""
        return self._lattice

    def set_lattice(self, lattice):
        """Set the crystal lattice.

        :param Lattice lattice: the crystal lattice.
        """
        self._lattice = lattice

    def get_symmetry(self):
        """Returns the type of `Symmetry` of the Lattice."""
        return self.get_lattice().get_symmetry()

    def to_dict(self):
        d = {'phase_id': self.phase_id,
             'name': self.name,
             'description': self.description,
             'formula': self.formula,
             'symmetry': self.get_symmetry().to_string(),
             'lattice_parameters': self.get_lattice().get_lattice_parameters(),
             'lattice_parameters_unit': 'nm',
             'elastic_constants': self.elastic_constants,
             'elastic_constants_unit': 'MPa'
             }
        #print(d)
        return d

    @staticmethod
    def from_dict(d):
        sym = Symmetry.from_string(d['symmetry'])
        lattice = Lattice.from_symmetry(sym, d['lattice_parameters'])
        phase = CrystallinePhase(d['phase_id'], d['name'], lattice)
        phase.description = d['description']
        phase.formula = d['formula']
        phase.elastic_constants = d['elastic_constants']
        return phase


class Symmetry(enum.Enum):
    """
    Class to describe crystal symmetry defined by its Laue class symbol.
    """
    cubic = 'm3m'
    hexagonal = '6/mmm'
    orthorhombic = 'mmm'
    tetragonal = '4/mmm'
    trigonal = 'bar3m'
    monoclinic = '2/m'
    triclinic = 'bar1'

    @staticmethod
    def from_string(s):
        if s == 'cubic':
            return Symmetry.cubic
        elif s == 'hexagonal':
            return Symmetry.hexagonal
        elif s == 'orthorhombic':
            return Symmetry.orthorhombic
        elif s == 'tetragonal':
            return Symmetry.tetragonal
        elif s == 'trigonal':
            return Symmetry.trigonal
        elif s == 'monoclinic':
            return Symmetry.monoclinic
        elif s == 'triclinic':
            return Symmetry.triclinic
        else:
            return None

    def to_string(self):
        if self is Symmetry.cubic:
            return 'cubic'
        elif self is Symmetry.hexagonal:
            return 'hexagonal'
        elif self is Symmetry.orthorhombic:
            return 'orthorhombic'
        elif self is Symmetry.tetragonal:
            return 'tetragonal'
        elif self is Symmetry.trigonal:
            return 'trigonal'
        elif self is Symmetry.monoclinic:
            return 'monoclinic'
        elif self is Symmetry.triclinic:
            return 'triclinic'
        else:
            return None

    @staticmethod
    def from_tsl(tsl_number):
        """Create an instance of the `Symmetry` class from a TSL symmetry
        number.

        :return: an instance of the `Symmetry` class
        """
        if tsl_number == 43:
            return Symmetry.cubic
        elif tsl_number == 62:
            return Symmetry.hexagonal
        elif tsl_number == 22:
            return Symmetry.orthorhombic
        elif tsl_number == 42:
            return Symmetry.tetragonal
        elif tsl_number == 32:
            return Symmetry.trigonal
        elif tsl_number == 2:
            return Symmetry.monoclinic
        elif tsl_number == 1:
            return Symmetry.triclinic
        else:
            return None

    def symmetry_operators(self, use_miller_bravais=False):
        """Define the equivalent crystal symmetries.

        Those come from Randle & Engler, 2000. For instance in the cubic
        crystal struture, for instance there are 24 equivalent cube orientations.

        :returns array: A numpy array of shape (n, 3, 3) where n is the \
        number of symmetries of the given crystal structure.
        """
        if self is Symmetry.cubic:
            sym = np.zeros((24, 3, 3), dtype=np.float)
            sym[0] = np.array([[1., 0., 0.], [0., 1., 0.], [0., 0., 1.]])
            sym[1] = np.array([[0., 0., -1.], [0., -1., 0.], [-1., 0., 0.]])
            sym[2] = np.array([[0., 0., -1.], [0., 1., 0.], [1., 0., 0.]])
            sym[3] = np.array([[-1., 0., 0.], [0., 1., 0.], [0., 0., -1.]])
            sym[4] = np.array([[0., 0., 1.], [0., 1., 0.], [-1., 0., 0.]])
            sym[5] = np.array([[1., 0., 0.], [0., 0., -1.], [0., 1., 0.]])
            sym[6] = np.array([[1., 0., 0.], [0., -1., 0.], [0., 0., -1.]])
            sym[7] = np.array([[1., 0., 0.], [0., 0., 1.], [0., -1., 0.]])
            sym[8] = np.array([[0., -1., 0.], [1., 0., 0.], [0., 0., 1.]])
            sym[9] = np.array([[-1., 0., 0.], [0., -1., 0.], [0., 0., 1.]])
            sym[10] = np.array([[0., 1., 0.], [-1., 0., 0.], [0., 0., 1.]])
            sym[11] = np.array([[0., 0., 1.], [1., 0., 0.], [0., 1., 0.]])
            sym[12] = np.array([[0., 1., 0.], [0., 0., 1.], [1., 0., 0.]])
            sym[13] = np.array([[0., 0., -1.], [-1., 0., 0.], [0., 1., 0.]])
            sym[14] = np.array([[0., -1., 0.], [0., 0., 1.], [-1., 0., 0.]])
            sym[15] = np.array([[0., 1., 0.], [0., 0., -1.], [-1., 0., 0.]])
            sym[16] = np.array([[0., 0., -1.], [1., 0., 0.], [0., -1., 0.]])
            sym[17] = np.array([[0., 0., 1.], [-1., 0., 0.], [0., -1., 0.]])
            sym[18] = np.array([[0., -1., 0.], [0., 0., -1.], [1., 0., 0.]])
            sym[19] = np.array([[0., 1., 0.], [1., 0., 0.], [0., 0., -1.]])
            sym[20] = np.array([[-1., 0., 0.], [0., 0., 1.], [0., 1., 0.]])
            sym[21] = np.array([[0., 0., 1.], [0., -1., 0.], [1., 0., 0.]])
            sym[22] = np.array([[0., -1., 0.], [-1., 0., 0.], [0., 0., -1.]])
            sym[23] = np.array([[-1., 0., 0.], [0., 0., -1.], [0., -1., 0.]])
        elif self is Symmetry.hexagonal:
            if use_miller_bravais:
              # using the Miller-Bravais representation here
              sym = np.zeros((12, 4, 4), dtype=np.int)
              sym[0] = np.array([[1, 0, 0, 0], [0, 1, 0, 0], [0, 0, 1, 0], [0, 0, 0, 1]])
              sym[1] = np.array([[0, 0, 1, 0], [1, 0, 0, 0], [0, 1, 0, 0], [0, 0, 0, 1]])
              sym[2] = np.array([[0, 1, 0, 0], [0, 0, 1, 0], [1, 0, 0, 0], [0, 0, 0, 1]])
              sym[3] = np.array([[1, 0, 0, 0], [0, 1, 0, 0], [0, 0, 1, 0], [0, 0, 0, -1]])
              sym[4] = np.array([[0, 0, 1, 0], [1, 0, 0, 0], [0, 1, 0, 0], [0, 0, 0, -1]])
              sym[5] = np.array([[0, 1, 0, 0], [0, 0, 1, 0], [1, 0, 0, 0], [0, 0, 0, -1]])
              sym[6] = np.array([[-1, 0, 0, 0], [0, -1, 0, 0], [0, 0, -1, 0], [0, 0, 0, 1]])
              sym[7] = np.array([[0, 0, -1, 0], [-1, 0, 0, 0], [0, -1, 0, 0], [0, 0, 0, 1]])
              sym[8] = np.array([[0, -1, 0, 0], [0, 0, -1, 0], [-1, 0, 0, 0], [0, 0, 0, 1]])
              sym[9] = np.array([[-1, 0, 0, 0], [0, -1, 0, 0], [0, 0, -1, 0], [0, 0, 0, -1]])
              sym[10] = np.array([[0, 0, -1, 0], [-1, 0, 0, 0], [0, -1, 0, 0], [0, 0, 0, -1]])
              sym[11] = np.array([[0, -1, 0, 0], [0, 0, -1, 0], [-1, 0, 0, 0], [0, 0, 0, -1]])
            else:
              sym = np.zeros((12, 3, 3), dtype=np.float)
              s60 = np.sin(60 * np.pi / 180)
              sym[0] = np.array([[1., 0., 0.], [0., 1., 0.], [0., 0., 1.]])
              sym[1] = np.array([[0.5, s60, 0.], [-s60, 0.5, 0.], [0., 0., 1.]])
              sym[2] = np.array([[-0.5, s60, 0.], [-s60, -0.5, 0.], [0., 0., 1.]])
              sym[3] = np.array([[-1., 0., 0.], [0., -1., 0.], [0., 0., 1.]])
              sym[4] = np.array([[-0.5, -s60, 0.], [s60, -0.5, 0.], [0., 0., 1.]])
              sym[5] = np.array([[0.5, -s60, 0.], [s60, 0.5, 0.], [0., 0., 1.]])
              sym[6] = np.array([[1., 0., 0.], [0., -1., 0.], [0., 0., -1.]])
              sym[7] = np.array([[0.5, s60, 0.], [s60, -0.5, 0.], [0., 0., -1.]])
              sym[8] = np.array([[-0.5, s60, 0.], [s60, 0.5, 0.], [0., 0., -1.]])
              sym[9] = np.array([[-1., 0., 0.], [0., 1., 0.], [0., 0., -1.]])
              sym[10] = np.array([[-0.5, -s60, 0.], [-s60, 0.5, 0.], [0., 0., -1.]])
              sym[11] = np.array([[0.5, -s60, 0.], [-s60, -0.5, 0.], [0., 0., -1.]])
        elif self is Symmetry.orthorhombic:
            sym = np.zeros((4, 3, 3), dtype=np.float)
            sym[0] = np.array([[1., 0., 0.], [0., 1., 0.], [0., 0., 1.]])
            sym[1] = np.array([[1., 0., 0.], [0., -1., 0.], [0., 0., -1.]])
            sym[2] = np.array([[-1., 0., -1.], [0., 1., 0.], [0., 0., -1.]])
            sym[3] = np.array([[-1., 0., 0.], [0., -1., 0.], [0., 0., 1.]])
        elif self is Symmetry.tetragonal:
            sym = np.zeros((8, 3, 3), dtype=np.float)
            sym[0] = np.array([[1., 0., 0.], [0., 1., 0.], [0., 0., 1.]])
            sym[1] = np.array([[0., -1., 0.], [1., 0., 0.], [0., 0., 1.]])
            sym[2] = np.array([[-1., 0., 0.], [0., -1., 0.], [0., 0., 1.]])
            sym[3] = np.array([[0., 1., 0.], [-1., 0., 0.], [0., 0., 1.]])
            sym[4] = np.array([[1., 0., 0.], [0., -1., 0.], [0., 0., -1.]])
            sym[5] = np.array([[-1., 0., 0.], [0., 1., 0.], [0., 0., -1.]])
            sym[6] = np.array([[0., 1., 0.], [1., 0., 0.], [0., 0., -1.]])
            sym[7] = np.array([[0., -1., 0.], [-1., 0., 0.], [0., 0., -1.]])
        elif self is Symmetry.triclinic:
            sym = np.zeros((1, 3, 3), dtype=np.float)
            sym[0] = np.array([[1., 0., 0.], [0., 1., 0.], [0., 0., 1.]])
        else:
            raise ValueError('warning, symmetry not supported: %s' % self)
        return sym

    def move_vector_to_FZ(self, v):
        """
        Move the vector to the Fundamental Zone of a given `Symmetry` instance.

        :param v: a 3 components vector.
        :return: a new 3 components vector in the fundamental zone.
        """
        omegas = []  # list to store all the rotation angles
        syms = self.symmetry_operators()
        for sym in syms:
            # apply symmetry to the vector and compute the corresponding angle
            v_sym = np.dot(sym, v)
            omega = 2 * np.arctan(np.linalg.norm(v_sym)) * 180 / np.pi
            omegas.append(omega)
        # the fundamental zone corresponds to the minimum angle
        index = np.argmin(omegas)
        return np.dot(syms[index], v)

    def move_rotation_to_FZ(self, g, verbose=False):
        """Compute the rotation matrix in the Fundamental Zone of a given
        `Symmetry` instance.

        :param g: a 3x3 matrix representing the rotation.
        :param verbose: flag for verbose mode.
        :return: a new 3x3 matrix for the rotation in the fundamental zone.
        """
        omegas = []  # list to store all the rotation angles
        syms = self.symmetry_operators()
        for sym in syms:
            # apply the symmetry operator
            om = np.dot(sym, g)
            if verbose:
                print(om)
                print(om.trace())
            # compute the Rodrigues vector of the corresponding orientation matrix
            # from pymicro.crystal.microstructure import Orientation
            # r = Orientation.OrientationMatrix2Rodrigues(om)
            # print(r)
            # and then the rotation angle
            # omega = 2 * np.arctan(np.linalg.norm(r)) * 180 / np.pi
            # todo: check if we can avoid computing the R vector
            cw = 0.5 * (om.trace() - 1)
            omega = np.arccos(cw)
            omegas.append(omega)
        index = np.argmin(omegas)
        if verbose:
            print(omegas)
            print('moving to FZ, index = %d' % index)
        return np.dot(syms[index], g)

    def stiffness_matrix(self, elastic_constants):
        """Build the stiffness matrix for this symmetry using Voigt convention.

        :param list elastic_constants: the elastic constants (the number must
            correspond to the type of symmetry, eg 3 for cubic).
        :return ndarray: a numpy array of shape (6, 6) representing
            the stiffness matrix.
        """
        if self is Symmetry.cubic:
            if len(elastic_constants) != 3:
                raise ValueError('Error: need 3 elastic constants for cubic '
                                 'symmetry, got %d' % len(elastic_constants))
            C11, C12, C44 = elastic_constants
            C = np.array([[C11, C12, C12,   0,   0,   0],
                          [C12, C11, C12,   0,   0,   0],
                          [C12, C12, C11,   0,   0,   0],
                          [  0,   0,   0, C44,   0,   0],
                          [  0,   0,   0,   0, C44,   0],
                          [  0,   0,   0,   0,   0, C44]])
            return C
        elif self is Symmetry.hexagonal:
            if len(elastic_constants) != 5:
                raise ValueError('Error: need 5 elastic constants for hexagonal '
                                 'symmetry, got %d' % len(elastic_constants))
            C11, C12, C13, C33, C44 = elastic_constants
            C66 = (C11 - C12) / 2
            C = np.array([[C11, C12, C13,   0,   0,   0],
                          [C12, C11, C13,   0,   0,   0],
                          [C13, C13, C33,   0,   0,   0],
                          [  0,   0,   0, C44,   0,   0],
                          [  0,   0,   0,   0, C44,   0],
                          [  0,   0,   0,   0,   0, C66]])
            return C
        elif self is Symmetry.tetragonal:
            if len(elastic_constants) != 6:
                raise ValueError('Error: need 6 elastic constants for tetragonal '
                                 'symmetry, got %d' % len(elastic_constants))
            C11, C12, C13, C33, C44, C66 = elastic_constants
            C = np.array([[C11, C12, C13,   0,   0,   0],
                          [C12, C11, C13,   0,   0,   0],
                          [C13, C13, C33,   0,   0,   0],
                          [  0,   0,   0, C44,   0,   0],
                          [  0,   0,   0,   0, C44,   0],
                          [  0,   0,   0,   0,   0, C66]])
            return C
        elif self is Symmetry.orthorhombic:
            if len(elastic_constants) != 9:
                raise ValueError('Error: need 9 elastic constants for tetragonal '
                                 'symmetry, got %d' % len(elastic_constants))
            C11, C12, C13, C22, C23, C33, C44, C55, C66 = elastic_constants
            C = np.array([[C11, C12, C13,   0,   0,   0],
                          [C12, C22, C23,   0,   0,   0],
                          [C13, C23, C33,   0,   0,   0],
                          [  0,   0,   0, C44,   0,   0],
                          [  0,   0,   0,   0, C55,   0],
                          [  0,   0,   0,   0,   0, C66]])
            return C
        elif self is Symmetry.monoclinic:
            if len(elastic_constants) != 13:
                raise ValueError('Error: need 13 elastic constants for monoclinic '
                                 'symmetry, got %d' % len(elastic_constants))
            C11, C12, C13, C16, C22, C23, C26, C33, C36, C44, C45, \
            C55, C66 = elastic_constants
            C = np.array([[C11, C12, C13,   0,   0, C16],
                          [C12, C22, C23,   0,   0, C26],
                          [C13, C23, C33,   0,   0, C36],
                          [  0,   0,   0, C44, C45,   0],
                          [  0,   0,   0, C45, C55,   0],
                          [C16, C26, C36,   0,   0, C66]])
            return C
        elif self is Symmetry.triclinic:
            if len(elastic_constants) != 21:
                raise ValueError('Error: need 21 elastic constants for triclinic '
                                 'symmetry, got %d' % len(elastic_constants))
            C11, C12, C13, C14, C15, C16, C22, C23, C24, C25, C26, C33, \
            C34, C35, C36, C44, C45, C46, C55, C56, C66 = elastic_constants
            C = np.array([[C11, C12, C13, C14, C15, C16],
                          [C12, C22, C23, C24, C25, C26],
                          [C13, C23, C33, C34, C35, C36],
                          [C14, C24, C34, C44, C45, C46],
                          [C15, C25, C35, C45, C55, C56],
                          [C16, C26, C36, C46, C56, C66]])
            return C
        else:
            raise ValueError('warning, symmetry not supported: %s' % self)

    @staticmethod
    def orthotropic_constants_from_stiffness(C):
        """Return orthotropic elastic constants from stiffness matrix.

        :param ndarray C: a numpy array of shape (6, 6) representing
            the stiffness matrix.
        :return dict OrthoElas: Dict of orthotropic elastic constants
            corresponding to the inputed stiffness matrix. Keys are
            'E1','E2','E3','nu12','nu13','nu23','G12','G13','G23'
        """
        # compute compliance matrix
        S = np.linalg.inv(C)
        # Compute orthotropic elastic constants
        OrthoElas = dict()
        OrthoElas['E1'] = 1 / S[0,0]
        OrthoElas['E2'] = 1 / S[1,1]
        OrthoElas['E3'] = 1 / S[2,2]
        OrthoElas['Nu12'] = -OrthoElas['E1']*S[1,0]
        OrthoElas['Nu13'] = -OrthoElas['E1']*S[2,0]
        OrthoElas['Nu23'] = -OrthoElas['E2']*S[2,1]
        OrthoElas['G12'] = 1 / S[5,5]
        OrthoElas['G13'] = 1 / S[4,4]
        OrthoElas['G23'] = 1 / S[3,3]
        # Return dict
        return OrthoElas

class Lattice:
    '''
    The Lattice class to create one of the 14 Bravais lattices.

    This particular class has been partly inspired from the pymatgen
    project at https://github.com/materialsproject/pymatgen

    Any of the 7 lattice systems (each corresponding to one point group)
    can be easily created and manipulated.

    The lattice centering can be specified to form any of the 14 Bravais
    lattices:

     * Primitive (P): lattice points on the cell corners only (default);
     * Body (I): one additional lattice point at the center of the cell;
     * Face (F): one additional lattice point at the center of each of
       the faces of the cell;
     * Base (A, B or C): one additional lattice point at the center of
       each of one pair of the cell faces.

    ::

      a = 0.352 # FCC Nickel
      l = Lattice.face_centered_cubic(a)
      print(l.volume())

    Addditionnally the point-basis can be controlled to address non
    Bravais lattice cells. It is set to a single atoms at (0, 0, 0) by
    default so that each cell is a Bravais lattice but may be changed to
    something more complex to achieve HCP structure or Diamond structure
    for instance.
    '''

    def __init__(self, matrix, centering='P', symmetry=None):
        '''Create a crystal lattice (unit cell).

        Create a lattice from a 3x3 matrix.
        Each row in the matrix represents one lattice vector.
        '''
        m = np.array(matrix, dtype=np.float64).reshape((3, 3))
        lengths = np.sqrt(np.sum(m ** 2, axis=1))
        angles = np.zeros(3)
        for i in range(3):
            j = (i + 1) % 3
            k = (i + 2) % 3
            angles[i] = dot(m[j], m[k]) / (lengths[j] * lengths[k])
        angles = np.arccos(angles) * 180. / pi
        self._angles = angles
        self._lengths = lengths
        self._matrix = m
        self._centering = centering
        self._symmetry = symmetry

    def __eq__(self, other):
        """Override the default Equals behavior.

        The equality of two Lattice objects is based on the equality of their angles, lengths, and centering.
        """
        if not isinstance(other, self.__class__):
            return False
        for i in range(3):
            if self._angles[i] != other._angles[i]:
                return False
            elif self._lengths[i] != other._lengths[i]:
                return False
        if self._centering != other._centering:
            return False
        if self._symmetry != other._symmetry:
            return False
        return True

    def __repr__(self):
        f = lambda x: "%0.1f" % x
        out = ["Lattice", " abc : " + " ".join(map(f, self._lengths)),
               " angles : " + " ".join(map(f, self._angles)),
               " volume : %0.4f" % self.volume(),
               " A : " + " ".join(map(f, self._matrix[0])),
               " B : " + " ".join(map(f, self._matrix[1])),
               " C : " + " ".join(map(f, self._matrix[2]))]
        return "\n".join(out)

    def reciprocal_lattice(self):
        '''Compute the reciprocal lattice.

        The reciprocal lattice defines a crystal in terms of vectors that
        are normal to a plane and whose lengths are the inverse of the
        interplanar spacing. This method computes the three reciprocal
        lattice vectors defined by:

        .. math::

         * a.a^* = 1
         * b.b^* = 1
         * c.c^* = 1
        '''
        [a, b, c] = self._matrix
        V = self.volume()
        astar = np.cross(b, c) / V
        bstar = np.cross(c, a) / V
        cstar = np.cross(a, b) / V
        return [astar, bstar, cstar]

    @property
    def matrix(self):
        """Returns a copy of matrix representing the Lattice."""
        return np.copy(self._matrix)

    def get_symmetry(self):
        """Returns the type of `Symmetry` of the Lattice."""
        return self._symmetry

    @staticmethod
    def symmetry(crystal_structure=Symmetry.cubic, use_miller_bravais=False):
        """Define the equivalent crystal symmetries.

        Those come from Randle & Engler, 2000. For instance in the cubic
        crystal struture, for instance there are 24 equivalent cube orientations.

        :param crystal_structure: an instance of the `Symmetry` class describing the crystal symmetry.
        :raise ValueError: if the given symmetry is not supported.
        :returns array: A numpy array of shape (n, 3, 3) where n is the \
        number of symmetries of the given crystal structure.
        """
        return crystal_structure.symmetry_operators(use_miller_bravais=use_miller_bravais)

    def get_lattice_parameters(self):
        """This function create a list of the independent lattice parameters depending on the symmetry.

        :return: a list of the lattice parameters.
        """
        sym = self.get_symmetry()
        (a, b, c) = self._lengths
        (alpha, beta, gamma) = self._angles
        # craft a list of the lattice parameters
        if sym is Symmetry.cubic:
            parameters = [a]
        elif sym in [Symmetry.hexagonal, Symmetry.trigonal, Symmetry.tetragonal]:
            parameters = [a, c]
        elif sym is Symmetry.orthorhombic:
            parameters = [a, b, c]
        elif sym is Symmetry.monoclinic:
            parameters = [a, b, c, alpha]
        else:
            parameters = [a, b, c, alpha, beta, gamma]
        return parameters

    def guess_symmetry(self):
        """Guess the lattice symmetry from the geometry."""
        (a, b, c) = self._lengths
        (alpha, beta, gamma) = self._angles
        return Lattice.guess_symmetry_from_parameters(a, b, c, alpha, beta, gamma)

    @staticmethod
    def guess_symmetry_from_parameters(a, b, c, alpha, beta, gamma):
        """Guess the lattice symmetry from the geometrical parameters."""
        if alpha == 90. and beta == 90. and gamma == 90:
            if a == b and a == c:
                return Symmetry.cubic
            elif a == b and a != c:
                return Symmetry.tetragonal
            else:
                return Symmetry.orthorhombic
        elif alpha == 90. and beta == 90. and gamma == 120 and a == b and a != c:
            return Symmetry.hexagonal
        elif a == b and a == c and alpha == beta and alpha == gamma:
            return Symmetry.trigonal
        elif a != b and a != c and beta == gamma and alpha != beta:
            return Symmetry.monoclinic
        else:
            return Symmetry.triclinic

    @staticmethod
    def from_cif(file_path):
        """
        Create a crystal Lattice using information contained in a given CIF
        file (Crystallographic Information Framework, a standard for
        information interchange in crystallography).

        Reference: S. R. Hall, F. H. Allen and I. D. Brown,
        The crystallographic information file (CIF): a new standard archive file for crystallography,
        Acta Crystallographica Section A, 47(6):655-685 (1991)
        doi = 10.1107/S010876739101067X

        .. note::

           Lattice constants are given in Angstrom in CIF files and so
           converted to nanometer.

        :param str file_path: The path to the CIF file representing the crystal structure.
        :returns: A `Lattice` instance corresponding to the given CIF file.
        """
        cf = CifFile.ReadCif(file_path)
        # crystal = eval('cf[\'%s\']' % symbol)
        crystal = cf.first_block()
        a = 0.1 * float(crystal['_cell_length_a'])
        b = 0.1 * float(crystal['_cell_length_b'])
        c = 0.1 * float(crystal['_cell_length_c'])
        alpha = float(crystal['_cell_angle_alpha'])
        beta = float(crystal['_cell_angle_beta'])
        gamma = float(crystal['_cell_angle_gamma'])
        try:
            symmetry = Symmetry.from_string(crystal['_symmetry_cell_setting'])
        except KeyError:
            symmetry = Lattice.guess_symmetry_from_parameters(a, b, c, alpha, beta, gamma)
        return Lattice.from_parameters(a, b, c, alpha, beta, gamma, symmetry=symmetry)

    @staticmethod
    def from_symbol(symbol):
        '''
        Create a crystal Lattice using information contained in a unit cell.

        *Parameters*

        **symbol**: The chemical symbol of the crystal (eg 'Al')

        *Returns*

        A `Lattice` instance corresponding to the given element.
        '''
        path = os.path.dirname(__file__)
        return Lattice.from_cif(os.path.join(path, 'cif', '%s.cif' % symbol))

    @staticmethod
    def cubic(a):
        '''
        Create a cubic Lattice unit cell.

        *Parameters*

        **a**: first lattice length parameter (a = b = c here)

        *Returns*

        A `Lattice` instance corresponding to a primitice cubic lattice.
        '''
        return Lattice([[a, 0.0, 0.0], [0.0, a, 0.0], [0.0, 0.0, a]], symmetry=Symmetry.cubic)

    @staticmethod
    def body_centered_cubic(a):
        '''
        Create a body centered cubic Lattice unit cell.

        *Parameters*

        **a**: first lattice length parameter (a = b = c here)

        *Returns*

        A `Lattice` instance corresponding to a body centered cubic
        lattice.
        '''
        return Lattice.from_parameters(a, a, a, 90, 90, 90, centering='I', symmetry=Symmetry.cubic)

    @staticmethod
    def face_centered_cubic(a):
        '''
        Create a face centered cubic Lattice unit cell.

        *Parameters*

        **a**: first lattice length parameter (a = b = c here)

        *Returns*

        A `Lattice` instance corresponding to a face centered cubic
        lattice.
        '''
        return Lattice.from_parameters(a, a, a, 90, 90, 90, centering='F', symmetry=Symmetry.cubic)

    @staticmethod
    def tetragonal(a, c):
        '''
        Create a tetragonal Lattice unit cell.

        *Parameters*

        **a**: first lattice length parameter

        **c**: third lattice length parameter (b = a here)

        *Returns*

        A `Lattice` instance corresponding to a primitive tetragonal
        lattice.
        '''
        return Lattice.from_parameters(a, a, c, 90, 90, 90, symmetry=Symmetry.tetragonal)

    @staticmethod
    def body_centered_tetragonal(a, c):
        '''
        Create a body centered tetragonal Lattice unit cell.

        *Parameters*

        **a**: first lattice length parameter

        **c**: third lattice length parameter (b = a here)

        *Returns*

        A `Lattice` instance corresponding to a body centered tetragonal
        lattice.
        '''
        return Lattice.from_parameters(a, a, c, 90, 90, 90, centering='I', symmetry=Symmetry.tetragonal)

    @staticmethod
    def orthorhombic(a, b, c):
        '''
        Create a tetragonal Lattice unit cell with 3 different length
        parameters a, b and c.
        '''
        return Lattice.from_parameters(a, b, c, 90, 90, 90, symmetry=Symmetry.orthorhombic)

    @staticmethod
    def base_centered_orthorhombic(a, b, c):
        '''
        Create a based centered orthorombic Lattice unit cell.

        *Parameters*

        **a**: first lattice length parameter

        **b**: second lattice length parameter

        **c**: third lattice length parameter

        *Returns*

        A `Lattice` instance corresponding to a based centered orthorombic
        lattice.
        '''
        return Lattice.from_parameters(a, b, c, 90, 90, 90, centering='C', symmetry=Symmetry.orthorhombic)

    @staticmethod
    def body_centered_orthorhombic(a, b, c):
        '''
        Create a body centered orthorombic Lattice unit cell.

        *Parameters*

        **a**: first lattice length parameter

        **b**: second lattice length parameter

        **c**: third lattice length parameter

        *Returns*

        A `Lattice` instance corresponding to a body centered orthorombic
        lattice.
        '''
        return Lattice.from_parameters(a, b, c, 90, 90, 90, centering='I', symmetry=Symmetry.orthorhombic)

    @staticmethod
    def face_centered_orthorhombic(a, b, c):
        '''
        Create a face centered orthorombic Lattice unit cell.

        *Parameters*

        **a**: first lattice length parameter

        **b**: second lattice length parameter

        **c**: third lattice length parameter

        *Returns*

        A `Lattice` instance corresponding to a face centered orthorombic
        lattice.
        '''
        return Lattice.from_parameters(a, b, c, 90, 90, 90, centering='F', symmetry=Symmetry.orthorhombic)

    @staticmethod
    def hexagonal(a, c):
        '''
        Create a hexagonal Lattice unit cell with length parameters a and c.
        '''
        return Lattice.from_parameters(a, a, c, 90, 90, 120, symmetry=Symmetry.hexagonal)

    @staticmethod
    def rhombohedral(a, alpha):
        '''
        Create a rhombohedral Lattice unit cell with one length
        parameter a and the angle alpha.
        '''
        return Lattice.from_parameters(a, a, a, alpha, alpha, alpha, symmetry=Symmetry.trigonal)

    @staticmethod
    def monoclinic(a, b, c, alpha):
        '''
        Create a monoclinic Lattice unit cell with 3 different length
        parameters a, b and c. The cell angle is given by alpha.
        The lattice centering id primitive ie. 'P'
        '''
        return Lattice.from_parameters(a, b, c, alpha, 90, 90, symmetry=Symmetry.monoclinic)

    @staticmethod
    def base_centered_monoclinic(a, b, c, alpha):
        '''
        Create a based centered monoclinic Lattice unit cell.

        *Parameters*

        **a**: first lattice length parameter

        **b**: second lattice length parameter

        **c**: third lattice length parameter

        **alpha**: first lattice angle parameter

        *Returns*

        A `Lattice` instance corresponding to a based centered monoclinic
        lattice.
        '''
        return Lattice.from_parameters(a, b, c, alpha, 90, 90, centering='C', symmetry=Symmetry.monoclinic)

    @staticmethod
    def triclinic(a, b, c, alpha, beta, gamma):
        '''
        Create a triclinic Lattice unit cell with 3 different length
        parameters a, b, c and three different cell angles alpha, beta
        and gamma.

        ..note::

           This method is here for the sake of completeness since one can
           create the triclinic cell directly using the `from_parameters`
           method.
        '''
        return Lattice.from_parameters(a, b, c, alpha, beta, gamma, symmetry=Symmetry.triclinic)

    @staticmethod
    def from_symmetry(symmetry, parameters):
        """Create a new lattice based on a type of symmetry and a list of lattice parameters.

        The type of symmetry should be an instance of `Symmetry` and the list of parameters should contain the
        appropriate number: 1 for cubic, 2 for hexagonal, tetragonal or trigonal, 3 for orthorhombic, 4 for monoclinic
        or 6 for triclinic.

        :param symmetry: an instance of `Symmetry`.
        :param list parameters: a list of the lattice parameters.
        :return: the newly created `Lattice` instance.
        """
        if symmetry is Symmetry.cubic:
            if len(parameters) != 1:
                raise(ValueError('The number of parameters for %s symmetry should be 1, got %d' % (symmetry, len(parameters))))
            return Lattice.cubic(parameters[0])
        elif symmetry in [Symmetry.hexagonal, Symmetry.trigonal]:
            if len(parameters) != 2:
                raise(ValueError('The number of parameters for %s symmetry should be 2, got %d' % (symmetry, len(parameters))))
            return Lattice.hexagonal(parameters[0], parameters[1])
        elif symmetry is Symmetry.orthorhombic:
            if len(parameters) != 3:
                raise(ValueError('The number of parameters for %s symmetry should be 3, got %d' % (symmetry, len(parameters))))
            return Lattice.orthorhombic(parameters[0], parameters[1], parameters[2])
        elif symmetry is Symmetry.tetragonal:
            if len(parameters) != 2:
                raise(ValueError('The number of parameters for %s symmetry should be 2, got %d' % (symmetry, len(parameters))))
            return Lattice.tetragonal(parameters[0], parameters[1])
        elif symmetry is Symmetry.monoclinic:
            if len(parameters) != 4:
                raise(ValueError('The number of parameters for %s symmetry should be 4, got %d' % (symmetry, len(parameters))))
            return Lattice.monoclinic(parameters[0], parameters[1], parameters[2], parameters[3])
        else:
            if len(parameters) != 6:
                raise(ValueError('The number of parameters for triclinic symmetry should be 6, got %d' % len(parameters)))
            return Lattice.triclinic(*parameters)

    @staticmethod
    def from_parameters(a, b, c, alpha, beta, gamma, x_aligned_with_a=True, centering='P', symmetry=Symmetry.triclinic):
        """
        Create a Lattice using unit cell lengths and angles (in degrees).
        The lattice centering can also be specified (among 'P', 'I', 'F',
        'A', 'B' or 'C').

        :param float a: first lattice length parameter.
        :param float b: second lattice length parameter.
        :param float c: third lattice length parameter.
        :param float alpha: first lattice angle parameter.
        :param float beta: second lattice angle parameter.
        :param float gamma: third lattice angle parameter.
        :param bool x_aligned_with_a: flag to control the convention used to define the Cartesian frame.
        :param str centering: lattice centering ('P' by default) passed to the `Lattice` class.
        :param symmetry: a `Symmetry` instance to be passed to the lattice.
        :return: A `Lattice` instance with the specified lattice parameters and centering.
        """
        alpha_r = radians(alpha)
        beta_r = radians(beta)
        gamma_r = radians(gamma)
        if x_aligned_with_a:  # first lattice vector (a) is aligned with X
            vector_a = a * np.array([1, 0, 0])
            vector_b = b * np.array([np.cos(gamma_r), np.sin(gamma_r), 0])
            c1 = c * np.cos(beta_r)
            c2 = c * (np.cos(alpha_r) - np.cos(gamma_r) * np.cos(beta_r)) / np.sin(gamma_r)
            vector_c = np.array([c1, c2, np.sqrt(c ** 2 - c1 ** 2 - c2 ** 2)])
        else:  # third lattice vector (c) is aligned with Z
            cos_gamma_star = (np.cos(alpha_r) * np.cos(beta_r) - np.cos(gamma_r)) / (np.sin(alpha_r) * np.sin(beta_r))
            sin_gamma_star = np.sqrt(1 - cos_gamma_star ** 2)
            vector_a = [a * np.sin(beta_r), 0.0, a * np.cos(beta_r)]
            vector_b = [-b * np.sin(alpha_r) * cos_gamma_star, b * np.sin(alpha_r) * sin_gamma_star, b * np.cos(alpha_r)]
            vector_c = [0.0, 0.0, float(c)]
        return Lattice([vector_a, vector_b, vector_c], centering=centering, symmetry=symmetry)

    def volume(self):
        """Compute the volume of the unit cell."""
        m = self._matrix
        return abs(np.dot(np.cross(m[0], m[1]), m[2]))

    def get_hkl_family(self, hkl):
        """Get a list of the hkl planes composing the given family for
        this crystal lattice.

        *Parameters*

        **hkl**: miller indices of the requested family

        *Returns*

        A list of the hkl planes in the given family.
        """
        planes = HklPlane.get_family(hkl, lattice=self, crystal_structure=self._symmetry)
        return planes

    def get_slip_systems(self, slip_type='oct'):
        """Create a list of the slip systems of a given type for this lattice.

        :param str slip_type: a string describing the slip system type, should
        be in (oct, 111, cube, 001, 112, basal, prism)
        """
        return SlipSystem.get_slip_systems(slip_type, lattice=self)


class SlipSystem:
    '''A class to represent a crystallographic slip system.

    A slip system is composed of a slip plane (most widely spaced planes
    in the crystal) and a slip direction (highest linear density of atoms
    in the crystal).
    '''

    def __init__(self, plane, direction):
        '''Create a new slip system object with the given slip plane and
        slip direction.
        '''
        self._plane = plane
        self._direction = direction

    def __repr__(self):
        out = '(%d%d%d)' % self._plane.miller_indices()
        out += '[%d%d%d]' % self._direction.miller_indices()
        return out

    def get_slip_plane(self):
        return self._plane

    def get_slip_direction(self):
        return self._direction

    @staticmethod
    def from_indices(plane_indices, direction_indices, lattice=None):
        """create a slip system from the indices of the plane and the direction.

        This method create a `SlipSystem` instance by associating a slip plane
        and a slip direction both given by their Miller indices. In the case of
        a hexagonal crystal lattice, the Miller-Bravais (4 indices) notation
        can be used. If this notation is used without specifying any lattice,
        a default hexagonal lattice is created.

        :param tuple plane_indices: the miller indices for the slip plane.
        :param tuple direction_indices: the miller indices for the slip direction.
        :param Lattice lattice: the crystal lattice.
        :return: the new `SlipSystem` instance.
        :raise: ValueError if the 4 indices notation is used with a non
        hexagonal crystal lattice.
        """
        hexagonal = False
        if len(plane_indices) == 4:
<<<<<<< HEAD
            # hexagonal case, compute the 3 indices representation
            plane_indices = HklPlane.four_to_three_indices(plane_indices)
            hexagonal = True
        if len(direction_indices) == 4:
            direction_indices = HklDirection.four_to_three_indices(direction_indices)
            hexagonal = True
        if hexagonal:
            # verify the lattice is hexagonal or create a default one
            if lattice and lattice.get_symmetry() != 'hexagonal':
                raise ValueError('4 indices notation can only be used with '
                                 'a hexagonal lattice')
            else:
                print('creating a default hexagonal lattice')
                lattice = Lattice.hexagonal(1.0, 1.0)
        plane = HklPlane(*plane_indices, lattice)
=======
            plane_indices = HklPlane.four_to_three_indices(*plane_indices)
        plane = HklPlane(*plane_indices, lattice)
        if len(direction_indices) == 4:
            direction_indices = HklDirection.four_to_three_indices(*direction_indices)
>>>>>>> 7db6fb2b
        direction = HklDirection(*direction_indices, lattice)
        return SlipSystem(plane, direction)

    @staticmethod
    def get_slip_systems(slip_type='oct', lattice=None):
        """Get all slip systems for a given hkl plane family.

        A string is used to describe the slip system type:
         * cube or 001, for [110] slip in (001) planes
         * oct or 111 for [110] slip in (111) planes
         * 112 for [111] slip in (112) planes
         * basal for [11-20] slip in (0001) planes (hexagonal)
         * prism for [11-20] slip in (1-100) planes (hexagonal)

        :param str slip_type: a string describing the slip system type.
        :return list: a list of :py:class:`~pymicro.crystal.lattice.SlipSystem`.
        """
        slip_systems = []
        if slip_type in ['cube', '001']:
            slip_systems.append(SlipSystem.from_indices((0, 0, 1), (-1, 1, 0), lattice))  # E5
            slip_systems.append(SlipSystem.from_indices((0, 0, 1), (1, 1, 0), lattice))  # E6
            slip_systems.append(SlipSystem.from_indices((1, 0, 0), (0, 1, 1), lattice))  # F1
            slip_systems.append(SlipSystem.from_indices((1, 0, 0), (0, -1, 1), lattice))  # F2
            slip_systems.append(SlipSystem.from_indices((0, 1, 0), (-1, 0, 1), lattice))  # G4
            slip_systems.append(SlipSystem.from_indices((0, 1, 0), (1, 0, 1), lattice))  # G3
        elif slip_type in ['oct', '111']:
            slip_systems.append(SlipSystem.from_indices((1, 1, 1), (-1, 0, 1), lattice))  # Bd
            slip_systems.append(SlipSystem.from_indices((1, 1, 1), (0, -1, 1), lattice))  # Ba
            slip_systems.append(SlipSystem.from_indices((1, 1, 1), (-1, 1, 0), lattice))  # Bc
            slip_systems.append(SlipSystem.from_indices((1, -1, 1), (-1, 0, 1), lattice))  # Db
            slip_systems.append(SlipSystem.from_indices((1, -1, 1), (0, 1, 1), lattice))  # Dc
            slip_systems.append(SlipSystem.from_indices((1, -1, 1), (1, 1, 0), lattice))  # Da
            slip_systems.append(SlipSystem.from_indices((-1, 1, 1), (0, -1, 1), lattice))  # Ab
            slip_systems.append(SlipSystem.from_indices((-1, 1, 1), (1, 1, 0), lattice))  # Ad
            slip_systems.append(SlipSystem.from_indices((-1, 1, 1), (1, 0, 1), lattice))  # Ac
            slip_systems.append(SlipSystem.from_indices((1, 1, -1), (-1, 1, 0), lattice))  # Cb
            slip_systems.append(SlipSystem.from_indices((1, 1, -1), (1, 0, 1), lattice))  # Ca
            slip_systems.append(SlipSystem.from_indices((1, 1, -1), (0, 1, 1), lattice))  # Cd
        elif slip_type == '112':
            slip_systems.append(SlipSystem.from_indices((1, 1, 2), (1, 1, -1), lattice))
            slip_systems.append(SlipSystem.from_indices((-1, 1, 2), (1, -1, 1), lattice))
            slip_systems.append(SlipSystem.from_indices((1, -1, 2), (-1, 1, 1), lattice))
            slip_systems.append(SlipSystem.from_indices((1, 1, -2), (1, 1, 1), lattice))
            slip_systems.append(SlipSystem.from_indices((1, 2, 1), (1, -1, 1), lattice))
            slip_systems.append(SlipSystem.from_indices((-1, 2, 1), (1, 1, -1), lattice))
            slip_systems.append(SlipSystem.from_indices((1, -2, 1), (1, 1, 1), lattice))
            slip_systems.append(SlipSystem.from_indices((1, 2, -1), (-1, 1, 1), lattice))
            slip_systems.append(SlipSystem.from_indices((2, 1, 1), (-1, 1, 1), lattice))
            slip_systems.append(SlipSystem.from_indices((-2, 1, 1), (1, 1, 1), lattice))
            slip_systems.append(SlipSystem.from_indices((2, -1, 1), (1, 1, -1), lattice))
            slip_systems.append(SlipSystem.from_indices((2, 1, -1), (1, -1, 1), lattice))
        elif slip_type == 'basal':
            p_basal = HklPlane(0, 0, 1, lattice)  # basal plane
            # basal slip systems
            bss1 = SlipSystem(p_basal, HklDirection(*HklDirection.four_to_three_indices(2, -1, -1, 0), lattice))
            bss2 = SlipSystem(p_basal, HklDirection(*HklDirection.four_to_three_indices(-1, 2, -1, 0), lattice))
            bss3 = SlipSystem(p_basal, HklDirection(*HklDirection.four_to_three_indices(-1, -1, 2, 0), lattice))
            slip_systems = [bss1, bss2, bss3]
        elif slip_type == 'prism':
            p_prism1 = HklPlane(0, 1, 0, lattice)
            p_prism2 = HklPlane(-1, 0, 0, lattice)
            p_prism3 = HklPlane(-1, 1, 0, lattice)
            # prismatic slip systems
            pss1 = SlipSystem(p_prism1, HklDirection(*HklDirection.four_to_three_indices(2, -1, -1, 0), lattice))
            pss2 = SlipSystem(p_prism2, HklDirection(*HklDirection.four_to_three_indices(-1, 2, -1, 0), lattice))
            pss3 = SlipSystem(p_prism3, HklDirection(*HklDirection.four_to_three_indices(-1, -1, 2, 0), lattice))
            slip_systems = [pss1, pss2, pss3]
        elif slip_type == 'pyr1_a':
            p_pyr1 = HklPlane(*HklPlane.four_to_three_indices(1, 0, -1, 1), lattice)
            p_pyr2 = HklPlane(*HklPlane.four_to_three_indices(0, -1, 1, 1), lattice)
            p_pyr3 = HklPlane(*HklPlane.four_to_three_indices(-1, 1, 0, 1), lattice)
            p_pyr4 = HklPlane(*HklPlane.four_to_three_indices(-1, 0, 1, 1), lattice)
            p_pyr5 = HklPlane(*HklPlane.four_to_three_indices(0, 1, -1, 1), lattice)
            p_pyr6 = HklPlane(*HklPlane.four_to_three_indices(1, -1, 0, 1), lattice)
            # pyramidal1 <a> slip systems
            pyrss1 = SlipSystem(p_pyr1, HklDirection(*HklDirection.four_to_three_indices(-1, 2, -1, 0), lattice))
            pyrss2 = SlipSystem(p_pyr2, HklDirection(*HklDirection.four_to_three_indices(2, -1, -1, 0), lattice))
            pyrss3 = SlipSystem(p_pyr3, HklDirection(*HklDirection.four_to_three_indices(-1, -1, 2, 0), lattice))
            pyrss4 = SlipSystem(p_pyr4, HklDirection(*HklDirection.four_to_three_indices(1, -2, 1, 0), lattice))
            pyrss5 = SlipSystem(p_pyr5, HklDirection(*HklDirection.four_to_three_indices(-2, 1, 1, 0), lattice))
            pyrss6 = SlipSystem(p_pyr6, HklDirection(*HklDirection.four_to_three_indices(1, 1, -2, 0), lattice))
            slip_systems = [pyrss1, pyrss2, pyrss3, pyrss4, pyrss5, pyrss6]
        else:
            print('unsupported slip system type: %s, try one of (cube, oct, 112, basal, prism, pyr1_a)' % slip_type)
        return slip_systems


class HklObject:
    def __init__(self, h, k, l, lattice=None):
        '''Create a new hkl object with the given Miller indices and
           crystal lattice.
        '''
        if lattice == None:
            lattice = Lattice.cubic(1.0)
        self._lattice = lattice
        self._h = h
        self._k = k
        self._l = l

    @property
    def lattice(self):
        return self._lattice

    def set_lattice(self, lattice):
        """Assign a new `Lattice` to this instance.

        :param lattice: the new crystal lattice.
        """
        self._lattice = lattice

    @property
    def h(self):
        return self._h

    @property
    def k(self):
        return self._k

    @property
    def l(self):
        return self._l

    def miller_indices(self):
        '''
        Returns an immutable tuple of the plane Miller indices.
        '''
        return (self._h, self._k, self._l)

    @staticmethod
    def skip_higher_order(hkl_list, keep_friedel_pair=False, verbose=False):
        """Create a copy of a list of some hkl object retaining only the first order.

        :param list hkl_list: The list of `HklObject`.
        :param bool keep_friedel_pair: flag to keep order -1 in the list.
        :param bool verbose: activate verbose mode.
        :returns list: A new list of :py:class:`~pymicro.crystal.lattice.HklObject` without any multiple reflection.
        """
        # create array with all the miller indices
        hkl_array = np.empty((len(hkl_list), 3), dtype=int)
        for i in range(len(hkl_list)):
            hkl = hkl_list[i]
            hkl_array[i] = np.array(hkl.miller_indices())
        # first start by ordering the HklObjects by ascending miller indices sum
        hkl_sum = np.sum(np.abs(hkl_array), axis=1)
        hkl_sum_sort = np.argsort(hkl_sum)
        first_order_list = [hkl_list[hkl_sum_sort[0]]]
        for i in range(1, len(hkl_sum_sort)):
            hkl_next = hkl_sum_sort[i]
            hkl = hkl_list[hkl_next]
            (h, k, l) = hkl.miller_indices()
            if verbose:
                print('trying hkl object (%d, %d, %d)' % (h, k, l))
            lower = False
            # check if a hkl object already exist in the list
            for uvw in first_order_list:
                # try to assess the multiple from the sum of miller indices
                (u, v, w) = uvw.miller_indices()
                if verbose:
                    print('looking at: (%d, %d, %d)' % (u, v, w))
                n = hkl_sum[hkl_next] / np.sum(np.abs(np.array((u, v, w))), axis=0)
                for order in [-n, n]:
                    if keep_friedel_pair and order == -1:
                        if verbose:
                            print('keeping Friedel pair reflexion: (%d, %d, %d) with n=%d' % (u, v, w, order))
                        continue
                    if (u * order == h) and (v * order == k) and (w * order) == l:
                        if verbose:
                            print('lower order reflexion was found: (%d, %d, %d) with n=%d' % (u, v, w, order))
                        lower = True
                        break
            # if no lower order reflexion was found, add the hkl object to the list
            if not lower:
                if verbose:
                    print('adding hkl object (%d, %d, %d) to the list' % (h, k, l))
                first_order_list.append(hkl)
        return first_order_list


class HklDirection(HklObject):
    def __repr__(self):
        f = lambda x: "%0.3f" % x
        out = ['HKL Direction',
               ' Miller indices:',
               ' h : ' + str(self._h),
               ' k : ' + str(self._k),
               ' l : ' + str(self._l),
               ' crystal lattice : ' + str(self._lattice)]
        return '\n'.join(out)

    def direction(self):
        '''Returns a normalized vector, expressed in the cartesian
        coordinate system, corresponding to this crystallographic direction.
        '''
        (h, k, l) = self.miller_indices()
        M = self._lattice.matrix.T  # the columns of M are the a, b, c vector in the cartesian coordinate system
        l_vect = M.dot(np.array([h, k, l]))
        return l_vect / np.linalg.norm(l_vect)

    def angle_with_direction(self, hkl):
        '''Computes the angle between this crystallographic direction and
        the given direction (in radian).'''
        return np.arccos(np.dot(self.direction(), hkl.direction()))

    @staticmethod
    def angle_between_directions(hkl1, hkl2, lattice=None):
        '''Computes the angle between two crystallographic directions (in radian).

        :param tuple hkl1: The triplet of the miller indices of the first direction.
        :param tuple hkl2: The triplet of the miller indices of the second direction.
        :param Lattice lattice: The crystal lattice, will default to cubic if not specified.

        :returns float: The angle in radian.
        '''
        d1 = HklDirection(*hkl1, lattice=lattice)
        d2 = HklDirection(*hkl2, lattice=lattice)
        return d1.angle_with_direction(d2)

    @staticmethod
    def three_to_four_indices(u, v, w):
        """Convert from Miller indices to Miller-Bravais indices. this is used for hexagonal crystal lattice."""
        U, V, T, W = 2 * u - v, 2 * v - u, -(u + v), 3 * w
        gcd = functools.reduce(math.gcd, (U, V, T, W))
        return U / gcd, V / gcd, T / gcd, W / gcd

    @staticmethod
    def four_to_three_indices(U, V, T, W):
        """Convert from Miller-Bravais indices to Miller indices. this is used for hexagonal crystal lattice."""
        u, v, w = U - T, V - T, W
        gcd = functools.reduce(math.gcd, (u, v, w))
        return u / gcd, v / gcd, w / gcd

    @staticmethod
    def angle_between_4indices_directions(hkil1, hkil2, ac):
        """Computes the angle between two crystallographic directions in a hexagonal lattice.

        The solution was derived by F. Frank in:
        On Miller - Bravais indices and four dimensional vectors. Acta Cryst. 18, 862-866 (1965)

        :param tuple hkil1: The quartet of the indices of the first direction.
        :param tuple hkil2: The quartet of the indices of the second direction.
        :param tuple ac: the lattice parameters of the hexagonal structure in the form (a, c).
        :returns float: The angle in radian.
        """
        h1, k1, i1, l1 = hkil1
        h2, k2, i2, l2 = hkil2
        a, c = ac
        lambda_square = 2. / 3 * (c / a) ** 2
        value = (h1 * h2 + k1 * k2 + i1 * i2 + lambda_square * l1 * l2) / \
                (np.sqrt(h1 ** 2 + k1 ** 2 + i1 ** 2 + lambda_square * l1 ** 2) *
                 np.sqrt(h2 ** 2 + k2 ** 2 + i2 ** 2 + lambda_square * l2 ** 2))
        return np.arccos(value)

    def find_planes_in_zone(self, max_miller=5):
        '''
        This method finds the hkl planes in zone with the crystallographic
        direction. If (u,v,w) denotes the zone axis, this means finding all
        hkl planes which verify :math:`h.u + k.v + l.w = 0`.

        :param max_miller: The maximum miller index to limt the search`
        :returns list: A list of :py:class:`~pymicro.crystal.lattice.HklPlane` objects \
        describing all the planes in zone with the direction.
        '''
        (u, v, w) = self.miller_indices()
        indices = range(-max_miller, max_miller + 1)
        hklplanes_in_zone = []
        for h in indices:
            for k in indices:
                for l in indices:
                    if h == k == l == 0:  # skip (0, 0, 0)
                        continue
                    if np.dot(np.array([h, k, l]), np.array([u, v, w])) == 0:
                        hklplanes_in_zone.append(HklPlane(h, k, l, self._lattice))
        return hklplanes_in_zone


class HklPlane(HklObject):
    '''
    This class define crystallographic planes using Miller indices.

    A plane can be create by speficying its Miller indices and the
    crystal lattice (default is cubic with lattice parameter of 1.0).

    ::

      a = 0.405 # FCC Aluminium
      l = Lattice.cubic(a)
      p = HklPlane(1, 1, 1, lattice=l)
      print(p)
      print(p.scattering_vector())
      print(p.interplanar_spacing())

    .. note::

      Miller indices are defined in terms of the inverse of the intercept
      of the plane on the three crystal axes a, b, and c.
    '''

    def __eq__(self, other):
        """Override the default Equals behavior.

        The equality of two HklObjects is based on the equality of their miller indices.
        """
        if isinstance(other, self.__class__):
            return self._h == other._h and self._k == other._k and \
                   self._l == other._l and self._lattice == other._lattice
        return False

    def __ne__(self, other):
        """Define a non-equality test"""
        return not self.__eq__(other)

    def normal(self):
        '''Returns the unit vector normal to the plane.

        We use of the repiprocal lattice to compute the normal to the plane
        and return a normalised vector.
        '''
        n = self.scattering_vector()
        return n / np.linalg.norm(n)

    def scattering_vector(self):
        '''Calculate the scattering vector of this `HklPlane`.

        The scattering vector (or reciprocal lattice vector) is normal to
        this `HklPlane` and its length is equal to the inverse of the
        interplanar spacing. In the cartesian coordinate system of the
        crystal, it is given by:

        ..math

          G_c = h.a^* + k.b^* + l.c^*

        :returns: a numpy vector expressed in the cartesian coordinate system of the crystal.
        '''
        [astar, bstar, cstar] = self._lattice.reciprocal_lattice()
        (h, k, l) = self.miller_indices()
        # express (h, k, l) in the cartesian crystal CS
        Gc = h * astar + k * bstar + l * cstar
        return Gc

    def __repr__(self):
        f = lambda x: "%0.3f" % x
        out = ['HKL Plane',
               ' Miller indices:',
               ' h : ' + str(self._h),
               ' k : ' + str(self._k),
               ' l : ' + str(self._l),
               ' plane normal : ' + str(self.normal()),
               ' crystal lattice : ' + str(self._lattice)]
        return '\n'.join(out)

    def friedel_pair(self):
        """Create the Friedel pair of the HklPlane."""
        (h, k, l) = self.miller_indices()
        pair = HklPlane(-h, -k, -l, self._lattice)
        return pair

    def interplanar_spacing(self):
        '''
        Compute the interplanar spacing.
        For cubic lattice, it is:

        .. math::

           d = a / \sqrt{h^2 + k^2 + l^2}

        The general formula comes from 'Introduction to Crystallography'
        p. 68 by Donald E. Sands.
        '''
        (a, b, c) = self._lattice._lengths
        (h, k, l) = self.miller_indices()
        (alpha, beta, gamma) = radians(self._lattice._angles)
        # d = a / np.sqrt(h**2 + k**2 + l**2) # for cubic structure only
        d = self._lattice.volume() / np.sqrt(h ** 2 * b ** 2 * c ** 2 * np.sin(alpha) ** 2 + \
                                             k ** 2 * a ** 2 * c ** 2 * np.sin(
                                                 beta) ** 2 + l ** 2 * a ** 2 * b ** 2 * np.sin(gamma) ** 2 + \
                                             2 * h * l * a * b ** 2 * c * (
                                                 np.cos(alpha) * np.cos(gamma) - np.cos(beta)) + \
                                             2 * h * k * a * b * c ** 2 * (
                                                 np.cos(alpha) * np.cos(beta) - np.cos(gamma)) + \
                                             2 * k * l * a ** 2 * b * c * (
                                                 np.cos(beta) * np.cos(gamma) - np.cos(alpha)))
        return d

    def bragg_angle(self, lambda_keV, verbose=False):
        '''Compute the Bragg angle for this `HklPlane` at the given energy.

        .. note::

          For this calculation to work properly, the lattice spacing needs
          to be in nm units.
        '''
        d = self.interplanar_spacing()
        lambda_nm = 1.2398 / lambda_keV
        theta = np.arcsin(lambda_nm / (2 * d))
        if verbose:
            theta_deg = 180 * theta / np.pi
            (h, k, l) = self.miller_indices()
            print('\nBragg angle for %d%d%d at %.1f keV is %.1f deg\n' % (h, k, l, lambda_keV, theta_deg))
        return theta

    @staticmethod
    def four_to_three_indices(U, V, T, W):
        """Convert four to three index representation of a slip plane (used for hexagonal crystal lattice)."""
        #return (6 * h / 5. - 3 * k / 5., 3 * h / 5. + 6 * k / 5., l)
        return U, V, W

    @staticmethod
    def three_to_four_indices(u, v, w):
        """Convert three to four index representation of a slip plane (used for hexagonal crystal lattice)."""
        return u, v, -(u + v), w

    def is_in_list(self, hkl_planes, friedel_pair=False):
        """Check if the hkl plane is in the given list.

        By default this relies on the built in in test from the list type which in turn calls in the __eq__ method.
        This means it will return True if a plane with the exact same miller indices (and same lattice) is in the list.
        Turning on the friedel_pair flag will allow to test also the Friedel pair (-h, -k, -l) and return True if it is
        in the list.
        For instance (0,0,1) and (0,0,-1) are in general considered as the same lattice plane.
        """
        if not friedel_pair:
            return self in hkl_planes
        else:
            return self in hkl_planes or self.friedel_pair() in hkl_planes

    @staticmethod
    def is_same_family(hkl1, hkl2, crystal_structure=Symmetry.cubic):
        """Static mtd to test if both lattice planes belongs to same family.

        A family {hkl} is composed by all planes that are equivalent to (hkl)
        using the symmetry of the lattice. The lattice assoiated with `hkl2`
        is not taken into account here.
        """
        return hkl1.is_in_list(HklPlane.get_family(hkl2.miller_indices(), lattice=hkl1._lattice,
                                                   crystal_structure=crystal_structure))

    @staticmethod
    def get_family(hkl, lattice=None, include_friedel_pairs=False, crystal_structure=Symmetry.cubic):
        """Static method to obtain a list of the different crystallographic
        planes in a particular family.

        :param str hkl: a sequence of 3 (4 for hexagonal) numbers corresponding to the miller indices.
        :param Lattice lattice: The reference crystal lattice (default None).
        :param bool include_friedel_pairs: Flag to include the Friedel pairs in the list (False by default).
        :param str crystal_structure: A string descibing the crystal structure (cubic by default).
        :raise ValueError: if the given string does not correspond to a supported family.
        :returns list: a list of the :py:class:`~pymicro.crystal.lattice.HklPlane` in the given hkl family.

        .. note::

          The method account for the lattice symmetry to create a list of equivalent lattice plane from the point
          of view of the point group symmetry. A flag can be used to include or not the Friedel pairs. If not, the
          family is contstructed using the miller indices limited the number of minus signs. For instance  (1,0,0)
          will be in the list and not (-1,0,0).
        """
        if not (len(hkl) == 3 or (len(hkl) == 4 and crystal_structure == Symmetry.hexagonal)):
            raise ValueError('warning, family not supported: {}'.format(hkl))
        # handle hexagonal case
        if len(hkl) == 4:
            h = int(hkl[0])
            k = int(hkl[1])
            i = int(hkl[2])
            l = int(hkl[3])
            (h, k, l) = HklPlane.four_to_three_indices(h, k, i, l)  # useless as it just drops i
        else:  # 3 indices
            h = int(hkl[0])
            k = int(hkl[1])
            l = int(hkl[2])
            if crystal_structure == Symmetry.hexagonal:
                i = -(h + k)
        family = []
        # construct lattice plane family from the symmetry operators
        if crystal_structure == Symmetry.hexagonal:
          syms = Lattice.symmetry(crystal_structure, use_miller_bravais=True)  # use 4x4 symmetry operators
        else:
          syms = Lattice.symmetry(crystal_structure)
        for sym in syms:
            if crystal_structure == Symmetry.hexagonal:
                n_sym = np.dot(sym, np.array([h, k, i, l]))
                n_sym = HklPlane.four_to_three_indices(*n_sym)
            else:  # 3 indices
                n_sym = np.dot(sym, np.array([h, k, l]))
            hkl_sym = HklPlane(*n_sym, lattice=lattice)
            if not hkl_sym.is_in_list(family, friedel_pair=True):
                family.append(hkl_sym)
            if include_friedel_pairs:
                hkl_sym = HklPlane(-n_sym[0], -n_sym[1], -n_sym[2], lattice=lattice)
                if not hkl_sym.is_in_list(family, friedel_pair=False):
                    family.append(hkl_sym)
        if not include_friedel_pairs:
            # for each hkl plane chose between (h, k, l) and (-h, -k, -l) to have the less minus signs
            for i in range(len(family)):
                hkl = family[i]
                (h, k, l) = hkl.miller_indices()
                if np.where(np.array([h, k, l]) < 0)[0].size > 0 and np.where(np.array([h, k, l]) <= 0)[0].size >= 2:
                    family[i] = hkl.friedel_pair()
                    #print('replacing plane (%d%d%d) by its pair: (%d%d%d)' % (h, k, l, -h, -k, -l))


        '''
        if not len(hkl) == 3:
            raise ValueError('warning, family not supported: %s' % hkl)
        family = []
        hkl_list = list(hkl)
        hkl_list.sort()  # miller indices are now sorted by increasing order
        h = int(hkl[0])
        k = int(hkl[1])
        l = int(hkl[2])
        if hkl == '001' or hkl == '010' or hkl == '100':
            family.append(HklPlane(1, 0, 0, lattice))
            family.append(HklPlane(0, 1, 0, lattice))
            family.append(HklPlane(0, 0, 1, lattice))
        elif hkl in ['011', '101', '110']:
            family.append(HklPlane(1, 1, 0, lattice))
            family.append(HklPlane(-1, 1, 0, lattice))
            family.append(HklPlane(1, 0, 1, lattice))
            family.append(HklPlane(-1, 0, 1, lattice))
            family.append(HklPlane(0, 1, 1, lattice))
            family.append(HklPlane(0, -1, 1, lattice))
        elif hkl == '111':
            family.append(HklPlane(1, 1, 1, lattice))
            family.append(HklPlane(-1, 1, 1, lattice))
            family.append(HklPlane(1, -1, 1, lattice))
            family.append(HklPlane(1, 1, -1, lattice))
        elif hkl in ['112', '121', '211']:
            family.append(HklPlane(1, 1, 2, lattice))
            family.append(HklPlane(-1, 1, 2, lattice))
            family.append(HklPlane(1, -1, 2, lattice))
            family.append(HklPlane(1, 1, -2, lattice))
            family.append(HklPlane(1, 2, 1, lattice))
            family.append(HklPlane(-1, 2, 1, lattice))
            family.append(HklPlane(1, -2, 1, lattice))
            family.append(HklPlane(1, 2, -1, lattice))
            family.append(HklPlane(2, 1, 1, lattice))
            family.append(HklPlane(-2, 1, 1, lattice))
            family.append(HklPlane(2, -1, 1, lattice))
            family.append(HklPlane(2, 1, -1, lattice))
        elif hkl in ['113', '131', '311']:
            family.append(HklPlane(1, 1, 3, lattice))
            family.append(HklPlane(-1, 1, 3, lattice))
            family.append(HklPlane(1, -1, 3, lattice))
            family.append(HklPlane(1, 1, -3, lattice))
            family.append(HklPlane(1, 3, 1, lattice))
            family.append(HklPlane(-1, 3, 1, lattice))
            family.append(HklPlane(1, -3, 1, lattice))
            family.append(HklPlane(1, 3, -1, lattice))
            family.append(HklPlane(3, 1, 1, lattice))
            family.append(HklPlane(-3, 1, 1, lattice))
            family.append(HklPlane(3, -1, 1, lattice))
            family.append(HklPlane(3, 1, -1, lattice))
        elif hkl in ['331', '313', '133']:
            family.append(HklPlane(3, 3, 1, lattice))
            family.append(HklPlane(-3, 3, 1, lattice))
            family.append(HklPlane(3, -3, 1, lattice))
            family.append(HklPlane(3, 3, -1, lattice))
            family.append(HklPlane(3, 1, 3, lattice))
            family.append(HklPlane(-3, 1, 3, lattice))
            family.append(HklPlane(3, -1, 3, lattice))
            family.append(HklPlane(3, 1, -3, lattice))
            family.append(HklPlane(1, 3, 3, lattice))
            family.append(HklPlane(-1, 3, 3, lattice))
            family.append(HklPlane(1, -3, 3, lattice))
            family.append(HklPlane(1, 3, -3, lattice))
        elif hkl in ['662', '626', '266']:
            family.append(HklPlane(6, 6, 2, lattice))
            family.append(HklPlane(-6, 6, 2, lattice))
            family.append(HklPlane(6, -6, 2, lattice))
            family.append(HklPlane(6, 6, -2, lattice))
            family.append(HklPlane(6, 2, 6, lattice))
            family.append(HklPlane(-6, 2, 6, lattice))
            family.append(HklPlane(6, -2, 6, lattice))
            family.append(HklPlane(6, 2, -6, lattice))
            family.append(HklPlane(2, 6, 6, lattice))
            family.append(HklPlane(-2, 6, 6, lattice))
            family.append(HklPlane(2, -6, 6, lattice))
            family.append(HklPlane(2, 6, -6, lattice))
        elif hkl == '002':
            family.append(HklPlane(2, 0, 0, lattice))
            family.append(HklPlane(0, 2, 0, lattice))
            family.append(HklPlane(0, 0, 2, lattice))
        elif hkl == '022':
            family.append(HklPlane(2, 2, 0, lattice))
            family.append(HklPlane(-2, 2, 0, lattice))
            family.append(HklPlane(2, 0, 2, lattice))
            family.append(HklPlane(-2, 0, 2, lattice))
            family.append(HklPlane(0, 2, 2, lattice))
            family.append(HklPlane(0, -2, 2, lattice))
        elif hkl == '123':
            family.append(HklPlane(1, 2, 3, lattice))
            family.append(HklPlane(-1, 2, 3, lattice))
            family.append(HklPlane(1, -2, 3, lattice))
            family.append(HklPlane(1, 2, -3, lattice))
            family.append(HklPlane(3, 1, 2, lattice))
            family.append(HklPlane(-3, 1, 2, lattice))
            family.append(HklPlane(3, -1, 2, lattice))
            family.append(HklPlane(3, 1, -2, lattice))
            family.append(HklPlane(2, 3, 1, lattice))
            family.append(HklPlane(-2, 3, 1, lattice))
            family.append(HklPlane(2, -3, 1, lattice))
            family.append(HklPlane(2, 3, -1, lattice))
            family.append(HklPlane(1, 3, 2, lattice))
            family.append(HklPlane(-1, 3, 2, lattice))
            family.append(HklPlane(1, -3, 2, lattice))
            family.append(HklPlane(1, 3, -2, lattice))
            family.append(HklPlane(2, 1, 3, lattice))
            family.append(HklPlane(-2, 1, 3, lattice))
            family.append(HklPlane(2, -1, 3, lattice))
            family.append(HklPlane(2, 1, -3, lattice))
            family.append(HklPlane(3, 2, 1, lattice))
            family.append(HklPlane(-3, 2, 1, lattice))
            family.append(HklPlane(3, -2, 1, lattice))
            family.append(HklPlane(3, 2, -1, lattice))
        elif len(np.unique(list(hkl))) == 1 and not '0' in hkl:
            # hhh planes -> 4 planes
            family.append(HklPlane(h, h, h, lattice))
            family.append(HklPlane(-h, h, h, lattice))
            family.append(HklPlane(h, -h, h, lattice))
            family.append(HklPlane(h, h, -h, lattice))
        elif len(np.unique(hkl_list)) == 2 and hkl_list[0] == hkl_list[1] and not '0' in hkl:
            # 2 different ints, hhl type -> 12 planes
            family.append(HklPlane(h, h, l, lattice))
            family.append(HklPlane(-h, h, l, lattice))
            family.append(HklPlane(h, -h, l, lattice))
            family.append(HklPlane(h, h, -l, lattice))
            family.append(HklPlane(h, l, h, lattice))
            family.append(HklPlane(-h, l, h, lattice))
            family.append(HklPlane(h, -l, h, lattice))
            family.append(HklPlane(h, l, -h, lattice))
            family.append(HklPlane(l, h, h, lattice))
            family.append(HklPlane(-l, h, h, lattice))
            family.append(HklPlane(l, -h, h, lattice))
            family.append(HklPlane(l, h, -h, lattice))
        elif len(np.unique(hkl_list)) == 2 and hkl_list[1] == hkl_list[2] and not '0' in hkl:
            # 2 different ints, hkk type -> 12 planes
            family.append(HklPlane(k, k, h, lattice))
            family.append(HklPlane(-k, k, h, lattice))
            family.append(HklPlane(k, -k, h, lattice))
            family.append(HklPlane(k, k, -h, lattice))
            family.append(HklPlane(k, h, k, lattice))
            family.append(HklPlane(-k, h, k, lattice))
            family.append(HklPlane(k, -h, k, lattice))
            family.append(HklPlane(k, h, -k, lattice))
            family.append(HklPlane(h, k, k, lattice))
            family.append(HklPlane(-h, k, k, lattice))
            family.append(HklPlane(h, -k, k, lattice))
            family.append(HklPlane(h, k, -k, lattice))
        elif len(np.unique(list(hkl))) == 3 and not '0' in hkl:
            # 3 different ints, all nonzeros -> 24 planes
            family.append(HklPlane(h, k, l, lattice))
            family.append(HklPlane(-h, k, l, lattice))
            family.append(HklPlane(h, -k, l, lattice))
            family.append(HklPlane(h, k, -l, lattice))
            family.append(HklPlane(l, h, k, lattice))
            family.append(HklPlane(-l, h, k, lattice))
            family.append(HklPlane(l, -h, k, lattice))
            family.append(HklPlane(l, h, -k, lattice))
            family.append(HklPlane(k, l, h, lattice))
            family.append(HklPlane(-k, l, h, lattice))
            family.append(HklPlane(k, -l, h, lattice))
            family.append(HklPlane(k, l, -h, lattice))
            family.append(HklPlane(h, l, k, lattice))
            family.append(HklPlane(-h, l, k, lattice))
            family.append(HklPlane(h, -l, k, lattice))
            family.append(HklPlane(h, l, -k, lattice))
            family.append(HklPlane(k, h, l, lattice))
            family.append(HklPlane(-k, h, l, lattice))
            family.append(HklPlane(k, -h, l, lattice))
            family.append(HklPlane(k, h, -l, lattice))
            family.append(HklPlane(l, k, h, lattice))
            family.append(HklPlane(-l, k, h, lattice))
            family.append(HklPlane(l, -k, h, lattice))
            family.append(HklPlane(l, k, -h, lattice))
        else:
            raise ValueError('warning, family not supported: %s' % hkl)
        '''
        return family

    def multiplicity(self, symmetry=Symmetry.cubic):
        """compute the general multiplicity for this `HklPlane` and the given `Symmetry`.

        :param Symmetry symmetry: The crystal symmetry to take into account.
        :return: the number of equivalent planes in the family.
        """
        return len(HklPlane.get_family(self.miller_indices(), include_friedel_pairs=True, crystal_structure=symmetry))

    def slip_trace(self, orientation, n_int=np.array([0, 0, 1]), view_up=np.array([0, 1, 0]), trace_size=100, verbose=False):
        """
        Compute the intersection of the lattice plane with a particular plane defined by its normal.

        :param orientation: The crystal orientation.
        :param n_int: normal to the plane of intersection (laboratory local frame).
        :param view_up: vector to place upwards on the plot.
        :param int trace_size: size of the trace.
        :param verbose: activate verbose mode.
        :return: a numpy array with the coordinates of the two points defining the trace.
        """
        gt = orientation.orientation_matrix().transpose()
        n_rot = gt.dot(self.normal())
        trace_xyz = np.cross(n_rot, n_int)
        trace_xyz /= np.linalg.norm(trace_xyz)
        # now we have the trace vector expressed in the XYZ coordinate system
        # we need to change the coordinate system to the intersection plane
        # (then only the first two component will be non zero)
        P = np.zeros((3, 3), dtype=np.float)
        Zp = n_int
        Yp = view_up / np.linalg.norm(view_up)
        Xp = np.cross(Yp, Zp)
        for k in range(3):
            P[k, 0] = Xp[k]
            P[k, 1] = Yp[k]
            P[k, 2] = Zp[k]
        trace = trace_size * P.transpose().dot(trace_xyz)  # X'=P^-1.X
        if verbose:
            print('n_rot = %s' % n_rot)
            print('trace in XYZ', trace_xyz)
            print(P)
            print('trace in (XpYpZp):', trace)
        return trace

    @staticmethod
    def plot_slip_traces(orientation, hkl='111', n_int=np.array([0, 0, 1]), \
                         view_up=np.array([0, 1, 0]), verbose=False, title=True, legend=True, \
                         trans=False, str_plane=None):
        """
        A method to plot the slip planes intersection with a particular plane
        (known as slip traces if the plane correspond to the surface).
        A few parameters can be used to control the plot looking.
        Thank to Jia Li for starting this code.

        :param orientation: The crystal orientation.
        :param hkl: the slip plane family (eg. 111 or 110)
        :param n_int: normal to the plane of intersection.
        :param view_up: vector to place upwards on the plot.
        :param verbose: activate verbose mode.
        :param title: display a title above the plot.
        :param legend: display the legend.
        :param trans: use a transparent background for the figure (useful to overlay the figure on top of another image).
        :param str_plane: particular string to use to represent the plane in the image name.
        """
        plt.figure()
        hkl_planes = HklPlane.get_family(hkl)
        colors = 'rgykcmbw'
        for i, hkl_plane in enumerate(hkl_planes):
            trace = hkl_plane.slip_trace(orientation, n_int=n_int, view_up=view_up, trace_size=1, verbose=verbose)
            x = [-trace[0] / 2, trace[0] / 2]
            y = [-trace[1] / 2, trace[1] / 2]
            plt.plot(x, y, colors[i % len(hkl_planes)], label='%d%d%d' % hkl_plane.miller_indices(), linewidth=2)
        plt.axis('equal')
        t = np.linspace(0., 2 * np.pi, 100)
        plt.plot(0.5 * np.cos(t), 0.5 * np.sin(t), 'k')
        plt.axis([-0.51, 0.51, -0.51, 0.51])
        plt.axis('off')
        if not str_plane: str_plane = '(%.1f, %.1f, %.1f)' % (n_int[0], n_int[1], n_int[2])
        if title:
            plt.title('{%s} family traces on plane %s' % (hkl, str_plane))
        if legend: plt.legend(bbox_to_anchor=(0.9, 1), loc=2, borderaxespad=0.)
        plt.savefig('slip_traces_%s_%s.png' % (hkl, str_plane), transparent=trans, format='png')

    @staticmethod
    def plot_XY_slip_traces(orientation, hkl='111', title=True,
                            legend=True, trans=False, verbose=False):
        """Helper method to plot the slip traces on the XY plane."""
        HklPlane.plot_slip_traces(orientation, hkl=hkl, n_int=np.array([0, 0, 1]),
                                  view_up=np.array([0, 1, 0]), title=title, legend=legend,
                                  trans=trans, verbose=verbose, str_plane='XY')

    @staticmethod
    def plot_YZ_slip_traces(orientation, hkl='111', title=True,
                            legend=True, trans=False, verbose=False):
        """Helper method to plot the slip traces on the YZ plane."""
        HklPlane.plot_slip_traces(orientation, hkl=hkl, n_int=np.array([1, 0, 0]),
                                  view_up=np.array([0, 0, 1]), title=title, legend=legend,
                                  trans=trans, verbose=verbose, str_plane='YZ')

    @staticmethod
    def plot_XZ_slip_traces(orientation, hkl='111', title=True,
                            legend=True, trans=False, verbose=False):
        """Helper method to plot the slip traces on the XZ plane."""
        HklPlane.plot_slip_traces(orientation, hkl=hkl, n_int=np.array([0, -1, 0]),
                                  view_up=np.array([0, 0, 1]), title=title, legend=legend,
                                  trans=trans, verbose=verbose, str_plane='XZ')

    @staticmethod
    def indices_from_two_directions(uvw1, uvw2):
        """
        Two crystallographic directions :math:`uvw_1` and :math:`uvw_2` define
        a unique set of hkl planes.
        This does not depends on the crystal symmetry.

        .. math::

           h = v_1 . w_2 - w_1 . v_2 \\\\
           k = w_1 . u_2 - u_1 . w_2 \\\\
           l = u_1 . v_2 - v_1 . u_2

        :param uvw1: The first instance of the `HklDirection` class.
        :param uvw2: The second instance of the `HklDirection` class.
        :return h, k, l: the miller indices of the `HklPlane` defined by the
             two directions.
        """
        (u1, v1, w1) = uvw1.miller_indices()
        (u2, v2, w2) = uvw2.miller_indices()
        h = v1 * w2 - w1 * v2
        k = w1 * u2 - u1 * w2
        l = u1 * v2 - v1 * u2
        return h, k, l<|MERGE_RESOLUTION|>--- conflicted
+++ resolved
@@ -1009,7 +1009,6 @@
         """
         hexagonal = False
         if len(plane_indices) == 4:
-<<<<<<< HEAD
             # hexagonal case, compute the 3 indices representation
             plane_indices = HklPlane.four_to_three_indices(plane_indices)
             hexagonal = True
@@ -1025,12 +1024,6 @@
                 print('creating a default hexagonal lattice')
                 lattice = Lattice.hexagonal(1.0, 1.0)
         plane = HklPlane(*plane_indices, lattice)
-=======
-            plane_indices = HklPlane.four_to_three_indices(*plane_indices)
-        plane = HklPlane(*plane_indices, lattice)
-        if len(direction_indices) == 4:
-            direction_indices = HklDirection.four_to_three_indices(*direction_indices)
->>>>>>> 7db6fb2b
         direction = HklDirection(*direction_indices, lattice)
         return SlipSystem(plane, direction)
 
