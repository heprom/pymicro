"""The lattice module define the class to handle 3D crystal lattices (the 14 Bravais lattices).
"""
import os
from pymicro.external import CifFile
import itertools
import numpy as np
from numpy import pi, dot, transpose, radians
from matplotlib import pyplot as plt


class Crystal:
    '''
    The Crystal class to create any particular crystal structure.

    A crystal instance is composed by:

     * one of the 14 Bravais lattice
     * a point basis (or motif)
    '''

    def __init__(self, lattice, basis=None, basis_labels=None, basis_sizes=None, basis_colors=None):
        '''
        Create a Crystal instance with the given lattice and basis.

        This create a new instance of a Crystal object. The given lattice
        is assigned to the crystal. If the basis is not specified, it will
        be one atom at (0., 0., 0.).

        :param lattice: the :py:class:`~pymicro.crystal.lattice.Lattice` instance of the crystal.
        :param list basis: A list of tuples containing the position of the atoms in the motif.
        :param list basis_labels: A list of strings containing the description of the atoms in the motif.
        :param list basis_labels: A list of float between 0. and 1. (default 0.1) to sale the atoms in the motif.
        :param list basis_colors: A list of vtk colors of the atoms in the motif.
        '''
        self._lattice = lattice
        if basis == None:
            # default to one atom at (0, 0, 0)
            self._basis = [(0., 0., 0.)]
            self._labels = ['?']
            self._sizes = [0.1]
            self._colors = [(0., 0., 1.)]
        else:
            self._basis = basis
            self._labels = basis_labels
            self._sizes = basis_sizes
            self._colors = basis_colors


class Lattice:
    '''
    The Lattice class to create one of the 14 Bravais lattices.

    This particular class has been partly inspired from the pymatgen
    project at https://github.com/materialsproject/pymatgen

    Any of the 7 lattice systems (each corresponding to one point group)
    can be easily created and manipulated.

    The lattice centering can be specified to form any of the 14 Bravais
    lattices:

     * Primitive (P): lattice points on the cell corners only (default);
     * Body (I): one additional lattice point at the center of the cell;
     * Face (F): one additional lattice point at the center of each of
       the faces of the cell;
     * Base (A, B or C): one additional lattice point at the center of
       each of one pair of the cell faces.

    ::

      a = 0.352 # FCC Nickel
      l = Lattice.face_centered_cubic(a)
      print(l.volume())

    Addditionnally the point-basis can be controlled to address non
    Bravais lattice cells. It is set to a single atoms at (0, 0, 0) by
    default so that each cell is a Bravais lattice but may be changed to
    something more complex to achieve HCP structure or Diamond structure
    for instance.
    '''

    def __init__(self, matrix, centering='P'):
        '''Create a crystal lattice (unit cell).

        Create a lattice from a 3x3 matrix.
        Each row in the matrix represents one lattice vector.
        '''
        m = np.array(matrix, dtype=np.float64).reshape((3, 3))
        lengths = np.sqrt(np.sum(m ** 2, axis=1))
        angles = np.zeros(3)
        for i in xrange(3):
            j = (i + 1) % 3
            k = (i + 2) % 3
            angles[i] = dot(m[j], m[k]) / (lengths[j] * lengths[k])
        angles = np.arccos(angles) * 180. / pi
        self._angles = angles
        self._lengths = lengths
        self._matrix = m
        self._centering = centering

    def __eq__(self, other):
        """Override the default Equals behavior.

        The equality of two Lattice objects is based on the equality of their angles, lengths, and centering.
        """
        if not isinstance(other, self.__class__):
            return False
        for i in range(3):
            if self._angles[i] != other._angles[i]:
                return False
            elif self._lengths[i] != other._lengths[i]:
                return False
        if self._centering != other._centering:
            return False
        return True

    def __repr__(self):
        f = lambda x: "%0.1f" % x
        out = ["Lattice", " abc : " + " ".join(map(f, self._lengths)),
               " angles : " + " ".join(map(f, self._angles)),
               " volume : %0.4f" % self.volume(),
               " A : " + " ".join(map(f, self._matrix[0])),
               " B : " + " ".join(map(f, self._matrix[1])),
               " C : " + " ".join(map(f, self._matrix[2]))]
        return "\n".join(out)

    def reciprocal_lattice(self):
        '''Compute the reciprocal lattice.

        The reciprocal lattice defines a crystal in terms of vectors that
        are normal to a plane and whose lengths are the inverse of the
        interplanar spacing. This method computes the three reciprocal
        lattice vectors defined by:

        .. math::

         * a.a^* = 1
         * b.b^* = 1
         * c.c^* = 1
        '''
        [a, b, c] = self._matrix
        V = self.volume()
        astar = np.cross(b, c) / V
        bstar = np.cross(c, a) / V
        cstar = np.cross(a, b) / V
        return [astar, bstar, cstar]

    @property
    def matrix(self):
        '''Returns a copy of matrix representing the Lattice.'''
        return np.copy(self._matrix)

    @staticmethod
    def move_rotation_to_FZ(g, crystal_structure='cubic', verbose=False):
        """
        Compute the rotation matrix in the Fundamental Zone of a given crystal structure.
        
        :param g: a 3x3 matrix representing the rotation 
        :param str crystal_structure: a string describing the crystal structure 
        :param verbose: flag for verbose mode
        :return: a new 3x3 matrix for the rotation in the fundamental zone.
        """
        omegas = []  # list to store all the rotation angles
        syms = Lattice.symmetry(crystal_structure)
        for sym in syms:
            # apply the symmetry operator
            om = np.dot(sym, g)
            if verbose:
                print(om)
                print(om.trace())
            # compute the Rodrigues vector of the corresponding orientation matrix
            #from pymicro.crystal.microstructure import Orientation
            #r = Orientation.OrientationMatrix2Rodrigues(om)
            #print(r)
            # and then the rotation angle
            #omega = 2 * np.arctan(np.linalg.norm(r)) * 180 / np.pi
            # todo: check if we can avoid computing the R vector
            cw = 0.5 * (om.trace() - 1)
            omega = np.arccos(cw)
            omegas.append(omega)
        index = np.argmin(omegas)
        if verbose:
            print(omegas)
            print('moving to FZ, index = %d' % index)
        return np.dot(syms[index], g)

    @staticmethod
    def symmetry(crystal_structure='cubic'):
        '''Define the equivalent crystal symmetries.

        Those come from Randle & Engler, 2000. For instance in the cubic
        crystal struture, for instance there are 24 equivalent cube orientations, they
        correspond to:

         * 1 for pure cube
         * 9 possible 90 degrees rotations around <001> axes
         * 6 possible 180 degrees rotations around <110> axes
         * 8 possible 120 degrees rotations around <111> axes

        :param str crystal_structure: a string describing the crystal structure.
        :raise ValueError: if the given crystal structure is not supported.
        :returns array: A numpy array of shape (n, 3, 3) where n is the \
        number of symmetries of the given crystal structure.
        '''
        if crystal_structure == 'cubic':
            sym = np.zeros((24, 3, 3), dtype=np.float)
            sym[0] = np.array([[1., 0., 0.], [0., 1., 0.], [0., 0., 1.]])
            sym[1] = np.array([[0., 0., -1.], [0., -1., 0.], [-1., 0., 0.]])
            sym[2] = np.array([[0., 0., -1.], [0., 1., 0.], [1., 0., 0.]])
            sym[3] = np.array([[-1., 0., 0.], [0., 1., 0.], [0., 0., -1.]])
            sym[4] = np.array([[0., 0., 1.], [0., 1., 0.], [-1., 0., 0.]])
            sym[5] = np.array([[1., 0., 0.], [0., 0., -1.], [0., 1., 0.]])
            sym[6] = np.array([[1., 0., 0.], [0., -1., 0.], [0., 0., -1.]])
            sym[7] = np.array([[1., 0., 0.], [0., 0., 1.], [0., -1., 0.]])
            sym[8] = np.array([[0., -1., 0.], [1., 0., 0.], [0., 0., 1.]])
            sym[9] = np.array([[-1., 0., 0.], [0., -1., 0.], [0., 0., 1.]])
            sym[10] = np.array([[0., 1., 0.], [-1., 0., 0.], [0., 0., 1.]])
            sym[11] = np.array([[0., 0., 1.], [1., 0., 0.], [0., 1., 0.]])
            sym[12] = np.array([[0., 1., 0.], [0., 0., 1.], [1., 0., 0.]])
            sym[13] = np.array([[0., 0., -1.], [-1., 0., 0.], [0., 1., 0.]])
            sym[14] = np.array([[0., -1., 0.], [0., 0., 1.], [-1., 0., 0.]])
            sym[15] = np.array([[0., 1., 0.], [0., 0., -1.], [-1., 0., 0.]])
            sym[16] = np.array([[0., 0., -1.], [1., 0., 0.], [0., -1., 0.]])
            sym[17] = np.array([[0., 0., 1.], [-1., 0., 0.], [0., -1., 0.]])
            sym[18] = np.array([[0., -1., 0.], [0., 0., -1.], [1., 0., 0.]])
            sym[19] = np.array([[0., 1., 0.], [1., 0., 0.], [0., 0., -1.]])
            sym[20] = np.array([[-1., 0., 0.], [0., 0., 1.], [0., 1., 0.]])
            sym[21] = np.array([[0., 0., 1.], [0., -1., 0.], [1., 0., 0.]])
            sym[22] = np.array([[0., -1., 0.], [-1., 0., 0.], [0., 0., -1.]])
            sym[23] = np.array([[-1., 0., 0.], [0., 0., -1.], [0., -1., 0.]])
        elif crystal_structure == 'hexagonal':
            sym = np.zeros((12, 3, 3), dtype=np.float)
            s60 = np.sin(60 * np.pi / 180)
            sym[0] = np.array([[1., 0., 0.], [0., 1., 0.], [0., 0., 1.]])
            sym[1] = np.array([[0.5, s60, 0.], [-s60, 0.5, 0.], [0., 0., 1.]])
            sym[2] = np.array([[-0.5, s60, 0.], [-s60, -0.5, 0.], [0., 0., 1.]])
            sym[3] = np.array([[-1., 0., 0.], [0., -1., 0.], [0., 0., 1.]])
            sym[4] = np.array([[-0.5, -s60, 0.], [s60, -0.5, 0.], [0., 0., 1.]])
            sym[5] = np.array([[0.5, -s60, 0.], [s60, 0.5, 0.], [0., 0., 1.]])
            sym[6] = np.array([[1., 0., 0.], [0., -1., 0.], [0., 0., -1.]])
            sym[7] = np.array([[0.5, s60, 0.], [s60, -0.5, 0.], [0., 0., -1.]])
            sym[8] = np.array([[-0.5, s60, 0.], [s60, 0.5, 0.], [0., 0., -1.]])
            sym[9] = np.array([[-1., 0., 0.], [0., 1., 0.], [0., 0., -1.]])
            sym[10] = np.array([[-0.5, -s60, 0.], [-s60, 0.5, 0.], [0., 0., -1.]])
            sym[11] = np.array([[0.5, -s60, 0.], [-s60, -0.5, 0.], [0., 0., -1.]])
        elif crystal_structure == 'orthorhombic':
            sym = np.zeros((4, 3, 3), dtype=np.float)
            sym[0] = np.array([[1., 0., 0.], [0., 1., 0.], [0., 0., 1.]])
            sym[1] = np.array([[1., 0., 0.], [0., -1., 0.], [0., 0., -1.]])
            sym[2] = np.array([[-1., 0., -1.], [0., 1., 0.], [0., 0., -1.]])
            sym[3] = np.array([[-1., 0., 0.], [0., -1., 0.], [0., 0., 1.]])
        elif crystal_structure == 'tetragonal':
            sym = np.zeros((8, 3, 3), dtype=np.float)
            sym[0] = np.array([[1., 0., 0.], [0., 1., 0.], [0., 0., 1.]])
            sym[1] = np.array([[0., -1., 0.], [1., 0., 0.], [0., 0., 1.]])
            sym[2] = np.array([[-1., 0., 0.], [0., -1., 0.], [0., 0., 1.]])
            sym[3] = np.array([[0., 1., 0.], [-1., 0., 0.], [0., 0., 1.]])
            sym[4] = np.array([[1., 0., 0.], [0., -1., 0.], [0., 0., -1.]])
            sym[5] = np.array([[-1., 0., 0.], [0., 1., 0.], [0., 0., -1.]])
            sym[6] = np.array([[0., 1., 0.], [1., 0., 0.], [0., 0., -1.]])
            sym[7] = np.array([[0., -1., 0.], [-1., 0., 0.], [0., 0., -1.]])
        elif crystal_structure == 'none':
            sym = np.zeros((1, 3, 3), dtype=np.float)
            sym[0] = np.array([[1., 0., 0.], [0., 1., 0.], [0., 0., 1.]])
        else:
            raise ValueError('warning, crystal structure not supported: %s' % crystal_structure)
        return sym

    @staticmethod
    def from_cif(file_path):
        '''
        Create a crystal Lattice using information contained in a given CIF
        file (Crystallographic Information Framework, a standard for
        information interchange in crystallography).

        Reference: S. R. Hall, F. H. Allen and I. D. Brown,
        The crystallographic information file (CIF): a new standard archive file for crystallography,
        Acta Crystallographica Section A, 47(6):655-685 (1991)
        doi = 10.1107/S010876739101067X

        .. note::

           Lattice constants are given in Angstrom in CIF files and so
           converted to nanometer.

        :param str file_path: The path to the CIF file representing the crystal structure.
        :returns: A `Lattice` instance corresponding to the given CIF file.
        '''
        cf = CifFile.ReadCif(file_path)
        # crystal = eval('cf[\'%s\']' % symbol)
        crystal = cf.first_block()
        a = 0.1 * float(crystal['_cell_length_a'])
        b = 0.1 * float(crystal['_cell_length_b'])
        c = 0.1 * float(crystal['_cell_length_c'])
        alpha = float(crystal['_cell_angle_alpha'])
        beta = float(crystal['_cell_angle_beta'])
        gamma = float(crystal['_cell_angle_gamma'])
        return Lattice.from_parameters(a, b, c, alpha, beta, gamma)

    @staticmethod
    def from_symbol(symbol):
        '''
        Create a crystal Lattice using information contained in a unit cell.

        *Parameters*

        **symbol**: The chemical symbol of the crystal (eg 'Al')

        *Returns*

        A `Lattice` instance corresponding to the given element.
        '''
        path = os.path.dirname(__file__)
        return Lattice.from_cif(os.path.join(path, 'cif', '%s.cif' % symbol))

    @staticmethod
    def cubic(a):
        '''
        Create a cubic Lattice unit cell.

        *Parameters*

        **a**: first lattice length parameter (a = b = c here)

        *Returns*

        A `Lattice` instance corresponding to a primitice cubic lattice.
        '''
        return Lattice([[a, 0.0, 0.0], [0.0, a, 0.0], [0.0, 0.0, a]])

    @staticmethod
    def body_centered_cubic(a):
        '''
        Create a body centered cubic Lattice unit cell.

        *Parameters*

        **a**: first lattice length parameter (a = b = c here)

        *Returns*

        A `Lattice` instance corresponding to a body centered cubic
        lattice.
        '''
        return Lattice.from_parameters(a, a, a, 90, 90, 90, centering='I')

    @staticmethod
    def face_centered_cubic(a):
        '''
        Create a face centered cubic Lattice unit cell.

        *Parameters*

        **a**: first lattice length parameter (a = b = c here)

        *Returns*

        A `Lattice` instance corresponding to a face centered cubic
        lattice.
        '''
        return Lattice.from_parameters(a, a, a, 90, 90, 90, centering='F')

    @staticmethod
    def tetragonal(a, c):
        '''
        Create a tetragonal Lattice unit cell.

        *Parameters*

        **a**: first lattice length parameter

        **c**: third lattice length parameter (b = a here)

        *Returns*

        A `Lattice` instance corresponding to a primitive tetragonal
        lattice.
        '''
        return Lattice.from_parameters(a, a, c, 90, 90, 90)

    @staticmethod
    def body_centered_tetragonal(a, c):
        '''
        Create a body centered tetragonal Lattice unit cell.

        *Parameters*

        **a**: first lattice length parameter

        **c**: third lattice length parameter (b = a here)

        *Returns*

        A `Lattice` instance corresponding to a body centered tetragonal
        lattice.
        '''
        return Lattice.from_parameters(a, a, c, 90, 90, 90, centering='I')

    @staticmethod
    def orthorhombic(a, b, c):
        '''
        Create a tetragonal Lattice unit cell with 3 different length
        parameters a, b and c.
        '''
        return Lattice.from_parameters(a, b, c, 90, 90, 90)

    @staticmethod
    def base_centered_orthorhombic(a, b, c):
        '''
        Create a based centered orthorombic Lattice unit cell.

        *Parameters*

        **a**: first lattice length parameter

        **b**: second lattice length parameter

        **c**: third lattice length parameter

        *Returns*

        A `Lattice` instance corresponding to a based centered orthorombic
        lattice.
        '''
        return Lattice.from_parameters(a, b, c, 90, 90, 90, centering='C')

    @staticmethod
    def body_centered_orthorhombic(a, b, c):
        '''
        Create a body centered orthorombic Lattice unit cell.

        *Parameters*

        **a**: first lattice length parameter

        **b**: second lattice length parameter

        **c**: third lattice length parameter

        *Returns*

        A `Lattice` instance corresponding to a body centered orthorombic
        lattice.
        '''
        return Lattice.from_parameters(a, b, c, 90, 90, 90, centering='I')

    @staticmethod
    def face_centered_orthorhombic(a, b, c):
        '''
        Create a face centered orthorombic Lattice unit cell.

        *Parameters*

        **a**: first lattice length parameter

        **b**: second lattice length parameter

        **c**: third lattice length parameter

        *Returns*

        A `Lattice` instance corresponding to a face centered orthorombic
        lattice.
        '''
        return Lattice.from_parameters(a, b, c, 90, 90, 90, centering='F')

    @staticmethod
    def hexagonal(a, c):
        '''
        Create a hexagonal Lattice unit cell with length parameters a and c.
        '''
        return Lattice.from_parameters(a, a, c, 90, 90, 120)

    @staticmethod
    def rhombohedral(a, alpha):
        '''
        Create a rhombohedral Lattice unit cell with one length
        parameter a and the angle alpha.
        '''
        return Lattice.from_parameters(a, a, a, alpha, alpha, alpha)

    @staticmethod
    def monoclinic(a, b, c, alpha):
        '''
        Create a monoclinic Lattice unit cell with 3 different length
        parameters a, b and c. The cell angle is given by alpha.
        The lattice centering id primitive ie. 'P'
        '''
        return Lattice.from_parameters(a, b, c, alpha, 90, 90)

    @staticmethod
    def base_centered_monoclinic(a, b, c, alpha):
        '''
        Create a based centered monoclinic Lattice unit cell.

        *Parameters*

        **a**: first lattice length parameter

        **b**: second lattice length parameter

        **c**: third lattice length parameter

        **alpha**: first lattice angle parameter

        *Returns*

        A `Lattice` instance corresponding to a based centered monoclinic
        lattice.
        '''
        return Lattice.from_parameters(a, b, c, alpha, 90, 90, 'C')

    @staticmethod
    def triclinic(a, b, c, alpha, beta, gamma):
        '''
        Create a triclinic Lattice unit cell with 3 different length
        parameters a, b, c and three different cell angles alpha, beta
        and gamma.

        ..note::

           This method is here for the sake of completeness since one can
           create the triclinic cell directly using the `from_parameters`
           method.
        '''
        return Lattice.from_parameters(a, b, c, alpha, beta, gamma)

    @staticmethod
    def from_parameters(a, b, c, alpha, beta, gamma, x_aligned_with_a=True, centering='P'):
        """
        Create a Lattice using unit cell lengths and angles (in degrees).
        The lattice centering can also be specified (among 'P', 'I', 'F',
        'A', 'B' or 'C').

        :param float a: first lattice length parameter.
        :param float b: second lattice length parameter.
        :param float c: third lattice length parameter.
        :param float alpha: first lattice angle parameter.
        :param float beta: second lattice angle parameter.
        :param float gamma: third lattice angle parameter.
        :param bool x_aligned_with_a: flag to control the convention used to define the Cartesian frame.
        :param str centering: lattice centering ('P' by default) passed to the `Lattice` class.
        :return: A `Lattice` instance with the specified lattice parameters and centering.
        """
        alpha_r = radians(alpha)
        beta_r = radians(beta)
        gamma_r = radians(gamma)
        if x_aligned_with_a:  # first lattice vector (a) is aligned with X
            vector_a = a * np.array([1, 0, 0])
            vector_b = b * np.array([np.cos(gamma_r), np.sin(gamma_r), 0])
            c1 = c * np.cos(beta_r)
            c2 = c * (np.cos(alpha_r) - np.cos(gamma_r) * np.cos(beta_r)) / np.sin(gamma_r)
            vector_c = np.array([c1, c2, np.sqrt(c ** 2 - c1 ** 2 - c2 ** 2)])
        else:  # third lattice vector (c) is aligned with Z
            cos_gamma_star = (np.cos(alpha_r) * np.cos(beta_r) - np.cos(gamma_r)) / (np.sin(alpha_r) * np.sin(beta_r))
            sin_gamma_star = np.sqrt(1 - cos_gamma_star ** 2)
            vector_a = [a * np.sin(beta_r), 0.0, a * np.cos(beta_r)]
            vector_b = [-b * np.sin(alpha_r) * cos_gamma_star, b * np.sin(alpha_r) * sin_gamma_star, b * np.cos(alpha_r)]
            vector_c = [0.0, 0.0, float(c)]
        return Lattice([vector_a, vector_b, vector_c], centering)

    def volume(self):
        '''Compute the volume of the unit cell.'''
        m = self._matrix
        return abs(np.dot(np.cross(m[0], m[1]), m[2]))

    def get_hkl_family(self, hkl):
        '''Get a list of the hkl planes composing the given family for
        this crystal lattice.

        *Parameters*

        **hkl**: miller indices of the requested family

        *Returns*

        A list of the hkl planes in the given family.
        '''
        planes = HklPlane.get_family(hkl, self)
        return planes


class SlipSystem:
    '''A class to represent a crystallographic slip system.

    A slip system is composed of a slip plane (most widely spaced planes
    in the crystal) and a slip direction (highest linear density of atoms
    in the crystal).
    '''

    def __init__(self, plane, direction):
        '''Create a new slip system object with the given slip plane and
        slip direction.
        '''
        self._plane = plane
        self._direction = direction

    def __repr__(self):
        out = '(%d%d%d)' % self._plane.miller_indices()
        out += '[%d%d%d]' % self._direction.miller_indices()
        return out

    def get_slip_plane(self):
        return self._plane

    def get_slip_direction(self):
        return self._direction

    @staticmethod
    def from_indices(plane_indices, direction_indices, lattice=None):
        '''A static method to create a slip system from the indices of the plane and the direction.
        '''
        plane = HklPlane(plane_indices[0], plane_indices[1], plane_indices[2], lattice)
        direction = HklDirection(direction_indices[0], direction_indices[1], direction_indices[2], lattice)
        return SlipSystem(plane, direction)

    @staticmethod
    def get_slip_systems(plane_type='111'):
        '''A static method to get all slip systems for a given hkl plane family.

        :params str plane_type: a string of the 3 miller indices of the crystallographic plane family.
        :returns list: a list of :py:class:`~pymicro.crystal.lattice.SlipSystem`.

        .. warning::

          only working for 111 and 112 planes...
        '''
        slip_systems = []
        if plane_type == '001':
            slip_systems.append(SlipSystem(HklPlane(0, 0, 1), HklDirection(-1, 1, 0)))  # E5
            slip_systems.append(SlipSystem(HklPlane(0, 0, 1), HklDirection(1, 1, 0)))  # E6
            slip_systems.append(SlipSystem(HklPlane(1, 0, 0), HklDirection(0, 1, 1)))  # F1
            slip_systems.append(SlipSystem(HklPlane(1, 0, 0), HklDirection(0, -1, 1)))  # F2
            slip_systems.append(SlipSystem(HklPlane(0, 1, 0), HklDirection(-1, 0, 1)))  # G4
            slip_systems.append(SlipSystem(HklPlane(0, 1, 0), HklDirection(1, 0, 1)))  # G3
        elif plane_type == '111':
            slip_systems.append(SlipSystem(HklPlane(1, 1, 1), HklDirection(-1, 0, 1)))  # Bd
            slip_systems.append(SlipSystem(HklPlane(1, 1, 1), HklDirection(0, -1, 1)))  # Ba
            slip_systems.append(SlipSystem(HklPlane(1, 1, 1), HklDirection(-1, 1, 0)))  # Bc
            slip_systems.append(SlipSystem(HklPlane(1, -1, 1), HklDirection(-1, 0, 1)))  # Db
            slip_systems.append(SlipSystem(HklPlane(1, -1, 1), HklDirection(0, 1, 1)))  # Dc
            slip_systems.append(SlipSystem(HklPlane(1, -1, 1), HklDirection(1, 1, 0)))  # Da
            slip_systems.append(SlipSystem(HklPlane(-1, 1, 1), HklDirection(0, -1, 1)))  # Ab
            slip_systems.append(SlipSystem(HklPlane(-1, 1, 1), HklDirection(1, 1, 0)))  # Ad
            slip_systems.append(SlipSystem(HklPlane(-1, 1, 1), HklDirection(1, 0, 1)))  # Ac
            slip_systems.append(SlipSystem(HklPlane(1, 1, -1), HklDirection(-1, 1, 0)))  # Cb
            slip_systems.append(SlipSystem(HklPlane(1, 1, -1), HklDirection(1, 0, 1)))  # Ca
            slip_systems.append(SlipSystem(HklPlane(1, 1, -1), HklDirection(0, 1, 1)))  # Cd
        elif plane_type == '112':
            slip_systems.append(SlipSystem(HklPlane(1, 1, 2), HklDirection(1, 1, -1)))
            slip_systems.append(SlipSystem(HklPlane(-1, 1, 2), HklDirection(1, -1, 1)))
            slip_systems.append(SlipSystem(HklPlane(1, -1, 2), HklDirection(-1, 1, 1)))
            slip_systems.append(SlipSystem(HklPlane(1, 1, -2), HklDirection(1, 1, 1)))
            slip_systems.append(SlipSystem(HklPlane(1, 2, 1), HklDirection(1, -1, 1)))
            slip_systems.append(SlipSystem(HklPlane(-1, 2, 1), HklDirection(1, 1, -1)))
            slip_systems.append(SlipSystem(HklPlane(1, -2, 1), HklDirection(1, 1, 1)))
            slip_systems.append(SlipSystem(HklPlane(1, 2, -1), HklDirection(-1, 1, 1)))
            slip_systems.append(SlipSystem(HklPlane(2, 1, 1), HklDirection(-1, 1, 1)))
            slip_systems.append(SlipSystem(HklPlane(-2, 1, 1), HklDirection(1, 1, 1)))
            slip_systems.append(SlipSystem(HklPlane(2, -1, 1), HklDirection(1, 1, -1)))
            slip_systems.append(SlipSystem(HklPlane(2, 1, -1), HklDirection(1, -1, 1)))
        else:
            print 'warning only 001, 111 or 112 slip planes supported for the moment!'
        return slip_systems


class HklObject:
    def __init__(self, h, k, l, lattice=None):
        '''Create a new hkl object with the given Miller indices and
           crystal lattice.
        '''
        if lattice == None:
            lattice = Lattice.cubic(1.0)
        self._lattice = lattice
        self._h = h
        self._k = k
        self._l = l

    def miller_indices(self):
        '''
        Returns an immutable tuple of the plane Miller indices.
        '''
        return (self._h, self._k, self._l)

    @staticmethod
    def skip_higher_order(hkl_list, keep_friedel_pair=False, verbose=False):
        """Create a copy of a list of some hkl object retaining only the first order.

        :param list hkl_list: The list of `HklObject`.
        :param bool keep_friedel_pair: flag to keep order -1 in the list. 
        :param bool verbose: activate verbose mode.
        :returns list: A new list of :py:class:`~pymicro.crystal.lattice.HklObject` without any multiple reflection.
        """
        # create array with all the miller indices
        hkl_array = np.empty((len(hkl_list), 3), dtype=int)
        for i in range(len(hkl_list)):
            hkl = hkl_list[i]
            hkl_array[i] = np.array(hkl.miller_indices())
        # first start by ordering the HklObjects by ascending miller indices sum
        hkl_sum = np.sum(np.abs(hkl_array), axis=1)
        hkl_sum_sort = np.argsort(hkl_sum)
        first_order_list = [hkl_list[hkl_sum_sort[0]]]
        for i in range(1, len(hkl_sum_sort)):
            hkl_next = hkl_sum_sort[i]
            hkl = hkl_list[hkl_next]
            (h, k, l) = hkl.miller_indices()
            if verbose:
                print('trying hkl object (%d, %d, %d)' % (h, k, l))
            lower = False
            # check if a hkl object already exist in the list
            for uvw in first_order_list:
                # try to assess the multiple from the sum of miller indices
                (u, v, w) = uvw.miller_indices()
                if verbose:
                    print('looking at: (%d, %d, %d)' % (u, v, w))
                n = hkl_sum[hkl_next] / np.sum(np.abs(np.array((u, v, w))), axis=0)
                for order in [-n, n]:
                    if keep_friedel_pair and order == -1:
                        if verbose:
                            print('keeping Friedel pair reflexion: (%d, %d, %d) with n=%d' % (u, v, w, order))
                        continue
                    if (u * order == h) and (v * order == k) and (w * order) == l:
                        if verbose:
                            print('lower order reflexion was found: (%d, %d, %d) with n=%d' % (u, v, w, order))
                        lower = True
                        break
            # if no lower order reflexion was found, add the hkl object to the list
            if not lower:
                if verbose:
                    print('adding hkl object (%d, %d, %d) to the list' % (h, k, l))
                first_order_list.append(hkl)
        return first_order_list


class HklDirection(HklObject):
    def __repr__(self):
        f = lambda x: "%0.3f" % x
        out = ['HKL Direction',
               ' Miller indices:',
               ' h : ' + str(self._h),
               ' k : ' + str(self._k),
               ' l : ' + str(self._l),
               ' crystal lattice : ' + str(self._lattice)]
        return '\n'.join(out)

    def direction(self):
        '''Returns a normalized vector, expressed in the cartesian
        coordinate system, corresponding to this crystallographic direction.
        '''
        (h, k, l) = self.miller_indices()
        M = self._lattice.matrix.T  # the columns of M are the a, b, c vector in the cartesian coordinate system
        l_vect = M.dot(np.array([h, k, l]))
        return l_vect / np.linalg.norm(l_vect)

    def angle_with_direction(self, hkl):
        '''Computes the angle between this crystallographic direction and
        the given direction (in radian).'''
        return np.arccos(np.dot(self.direction(), hkl.direction()))

    @staticmethod
    def angle_between_directions((h1, k1, l1), (h2, k2, l2), lattice=None):
        '''Computes the angle between two crystallographic directions (in radian).

        :param tuple (h1, k1, l1): The triplet of the miller indices of the first direction.
        :param tuple (h2, k2, l2): The triplet of the miller indices of the second direction.
        :param Lattice lattice: The crystal lattice, will default to cubic if not specified.

        :returns float: The angle in radian.
        '''
        d1 = HklDirection(h1, k1, l1, lattice)
        d2 = HklDirection(h2, k2, l2, lattice)
        return d1.angle_with_direction(d2)

    @staticmethod
    def three_to_four_indices(u, v, w):
        """Convert from Miller indices to Miller-Bravais indices. this is used for hexagonal crystal lattice."""
        return (2 * u - v) / 3., (2 * v - u) / 3., -(u + v) / 3., w

    @staticmethod
    def four_to_three_indices(U, V, T, W):
        """Convert from Miller-Bravais indices to Miller indices. this is used for hexagonal crystal lattice."""
        import fractions
        u, v, w = U - T, V - T, W
        gcd = reduce(fractions.gcd, (u, v, w))
        return u / gcd, v / gcd, w / gcd

    @staticmethod
    def angle_between_4indices_directions((h1, k1, i1, l1), (h2, k2, i2, l2), (a, c)):
        """Computes the angle between two crystallographic directions in a hexagonal lattice.

        The solution was derived by F. Frank in:
        On Miller - Bravais indices and four dimensional vectors. Acta Cryst. 18, 862-866 (1965)

        :param tuple (h1, k1, i1, l1): The quartet of the indices of the first direction.
        :param tuple (h2, k2, i2, l2): The quartet of the indices of the second direction.
        :param tuple (a, c): the lattice parameters of the hexagonal structure.
        :returns float: The angle in radian.
        """
        lambda_square = 2. / 3 * (c / a) ** 2
        value = (h1 * h2 + k1 * k2 + i1 * i2 + lambda_square * l1 * l2) / \
                (np.sqrt(h1 ** 2 + k1 ** 2 + i1 ** 2 + lambda_square * l1 ** 2) *
                 np.sqrt(h2 ** 2 + k2 ** 2 + i2 ** 2 + lambda_square * l2 ** 2))
        return np.arccos(value)

    def find_planes_in_zone(self, max_miller=5):
        '''
        This method finds the hkl planes in zone with the crystallographic
        direction. If (u,v,w) denotes the zone axis, this means finding all
        hkl planes which verify :math:`h.u + k.v + l.w = 0`.

        :param max_miller: The maximum miller index to limt the search`
        :returns list: A list of :py:class:`~pymicro.crystal.lattice.HklPlane` objects \
        describing all the planes in zone with the direction.
        '''
        (u, v, w) = self.miller_indices()
        indices = range(-max_miller, max_miller + 1)
        hklplanes_in_zone = []
        for h in indices:
            for k in indices:
                for l in indices:
                    if h == k == l == 0:  # skip (0, 0, 0)
                        continue
                    if np.dot(np.array([h, k, l]), np.array([u, v, w])) == 0:
                        hklplanes_in_zone.append(HklPlane(h, k, l, self._lattice))
        return hklplanes_in_zone


class HklPlane(HklObject):
    '''
    This class define crystallographic planes using Miller indices.

    A plane can be create by speficying its Miller indices and the
    crystal lattice (default is cubic with lattice parameter of 1.0).

    ::

      a = 0.405 # FCC Aluminium
      l = Lattice.cubic(a)
      p = HklPlane(1, 1, 1, lattice=l)
      print(p)
      print(p.scattering_vector())
      print(p.interplanar_spacing())

    .. note::

      Miller indices are defined in terms of the inverse of the intercept
      of the plane on the three crystal axes a, b, and c.
    '''

    def __eq__(self, other):
        """Override the default Equals behavior.

        The equality of two HklObjects is based on the equality of their miller indices.
        """
        if isinstance(other, self.__class__):
            return self._h == other._h and self._k == other._k and \
                   self._l == other._l and self._lattice == other._lattice
        return False

    def __ne__(self, other):
        """Define a non-equality test"""
        return not self.__eq__(other)

    def normal(self):
        '''Returns the unit vector normal to the plane.

        We use of the repiprocal lattice to compute the normal to the plane
        and return a normalised vector.
        '''
        n = self.scattering_vector()
        return n / np.linalg.norm(n)

    def scattering_vector(self):
        '''Calculate the scattering vector of this `HklPlane`.

        The scattering vector (or reciprocal lattice vector) is normal to
        this `HklPlane` and its length is equal to the inverse of the
        interplanar spacing. In the cartesian coordinate system of the
        crystal, it is given by:

        ..math

          G_c = h.a^* + k.b^* + l.c^*

        :returns: a numpy vector expressed in the cartesian coordinate system of the crystal.
        '''
        [astar, bstar, cstar] = self._lattice.reciprocal_lattice()
        (h, k, l) = self.miller_indices()
        # express (h, k, l) in the cartesian crystal CS
        Gc = h * astar + k * bstar + l * cstar
        return Gc

    def __repr__(self):
        f = lambda x: "%0.3f" % x
        out = ['HKL Plane',
               ' Miller indices:',
               ' h : ' + str(self._h),
               ' k : ' + str(self._k),
               ' l : ' + str(self._l),
               ' plane normal : ' + str(self.normal()),
               ' crystal lattice : ' + str(self._lattice)]
        return '\n'.join(out)

    def friedel_pair(self):
        """Create the Friedel pair of the HklPlane."""
        (h, k, l) = self.miller_indices()
        pair = HklPlane(-h, -k, -l, self._lattice)
        return pair

    def interplanar_spacing(self):
        '''
        Compute the interplanar spacing.
        For cubic lattice, it is:

        .. math::

           d = a / \sqrt{h^2 + k^2 + l^2}

        The general formula comes from 'Introduction to Crystallography'
        p. 68 by Donald E. Sands.
        '''
        (a, b, c) = self._lattice._lengths
        (h, k, l) = self.miller_indices()
        (alpha, beta, gamma) = radians(self._lattice._angles)
        # d = a / np.sqrt(h**2 + k**2 + l**2) # for cubic structure only
        d = self._lattice.volume() / np.sqrt(h ** 2 * b ** 2 * c ** 2 * np.sin(alpha) ** 2 + \
                                             k ** 2 * a ** 2 * c ** 2 * np.sin(
                                                 beta) ** 2 + l ** 2 * a ** 2 * b ** 2 * np.sin(gamma) ** 2 + \
                                             2 * h * l * a * b ** 2 * c * (
                                                 np.cos(alpha) * np.cos(gamma) - np.cos(beta)) + \
                                             2 * h * k * a * b * c ** 2 * (
                                                 np.cos(alpha) * np.cos(beta) - np.cos(gamma)) + \
                                             2 * k * l * a ** 2 * b * c * (
                                                 np.cos(beta) * np.cos(gamma) - np.cos(alpha)))
        return d

    def bragg_angle(self, lambda_keV, verbose=False):
        '''Compute the Bragg angle for this `HklPlane` at the given energy.

        .. note::

          For this calculation to work properly, the lattice spacing needs
          to be in nm units.
        '''
        d = self.interplanar_spacing()
        lambda_nm = 1.2398 / lambda_keV
        theta = np.arcsin(lambda_nm / (2 * d))
        if verbose:
            theta_deg = 180 * theta / np.pi
            (h, k, l) = self.miller_indices()
            print '\nBragg angle for %d%d%d at %.1f keV is %.1f deg\n' % (h, k, l, lambda_keV, theta_deg)
        return theta

    @staticmethod
    def four_to_three_indices(U, V, T, W):
        """Convert four to three index representation of a slip plane (used for hexagonal crystal lattice)."""
        #return (6 * h / 5. - 3 * k / 5., 3 * h / 5. + 6 * k / 5., l)
        return U, V, W

    @staticmethod
    def three_to_four_indices(u, v, w):
        """Convert three to four index representation of a slip plane (used for hexagonal crystal lattice)."""
        return u, v, -(u + v), w

    @staticmethod
    def auto_family(hkl, lattice=None, include_friedel_pair=False):
        if not len(hkl) == 3:
            raise ValueError('warning, family not supported: %s' % hkl)
        family = []
        l = list(hkl)
        l.sort()  # miller indices are now sorted by increasing order
        (h, k, l) = (int(l[0]), int(l[1]), int(l[2]))
        if not include_friedel_pair:
            hkl_list = [(h, k, l), (k, l, h), (l, h, k), (h, l, k), (k, h, l), (l, k, h)]
        else:
            hkl_list = [(h, k, l), (k, l, h), (l, h, k), (h, l, k), (k, h, l), (l, k, h),
                        (-h, -k, -l), (-k, -l, -h), (-l, -h, -k), (-h, -l, -k), (-k, -h, -l), (-l, -k, -h)]
        for (h, k, l) in hkl_list:
            plane = HklPlane(h, k, l, lattice)
            if not plane.is_in_list(family, not include_friedel_pair):
                family.append(plane)
            plane = HklPlane(-h, k, l, lattice)
            if not plane.is_in_list(family, not include_friedel_pair):
                family.append(plane)
            plane = HklPlane(h, -k, l, lattice)
            if not plane.is_in_list(family, not include_friedel_pair):
                family.append(plane)
            plane = HklPlane(h, k, -l, lattice)
            if not plane.is_in_list(family, not include_friedel_pair):
                family.append(plane)
        return family

    def is_in_list(self, hkl_planes, friedel_pair=False):
        """Check if the hkl plane is in the given list.

        By default this relies on the built in in test from the list type which in turn calls in the __eq__ method.
        This means it will return True if a plane with the exact same miller indices (and same lattice) is in the list.
        Turning on the friedel_pair flag will allow to test also the Friedel pair (-h, -k, -l) and return True if it is
        in the list.
        For instance (0,0,1) and (0,0,-1) are in general considered as the same lattice plane.
        """
        if not friedel_pair:
            return self in hkl_planes
        else:
            return self in hkl_planes or self.friedel_pair() in hkl_planes

    @staticmethod
    def get_family(hkl, lattice=None):
        '''Static method to obtain a list of the different crystallographic
        planes in a particular family.

        :param str hkl: a string of 3 numbers corresponding to the miller indices.
        :param Lattice lattice: The reference crystal lattice (default None).
        :raise ValueError: if the given string does not correspond to a supported family.
        :returns list: a list of the :py:class:`~pymicro.crystal.lattice.HklPlane` in the given hkl family.

        .. note::

          We could build any family with 3 integers automatically:
          * 1 int nonzero -> 3 planes, eg (001)
          * 2 equal ints nonzero -> 6 planes, eg (011)
          * 3 equal ints nonzero -> 4 planes, eg (111)
          * 2 different ints, all nonzeros -> 12 planes, eg (112)
          * 3 different ints, all nonzeros -> 24 planes, eg (123)
        '''
        if not len(hkl) == 3:
            raise ValueError('warning, family not supported: %s' % hkl)
        family = []
        hkl_list = list(hkl)
        hkl_list.sort()  # miller indices are now sorted by increasing order
        h = int(hkl[0])
        k = int(hkl[1])
        l = int(hkl[2])
        if hkl == '001' or hkl == '010' or hkl == '100':
            family.append(HklPlane(1, 0, 0, lattice))
            family.append(HklPlane(0, 1, 0, lattice))
            family.append(HklPlane(0, 0, 1, lattice))
        elif hkl in ['011', '101', '110']:
            family.append(HklPlane(1, 1, 0, lattice))
            family.append(HklPlane(-1, 1, 0, lattice))
            family.append(HklPlane(1, 0, 1, lattice))
            family.append(HklPlane(-1, 0, 1, lattice))
            family.append(HklPlane(0, 1, 1, lattice))
            family.append(HklPlane(0, -1, 1, lattice))
        elif hkl == '111':
            family.append(HklPlane(1, 1, 1, lattice))
            family.append(HklPlane(-1, 1, 1, lattice))
            family.append(HklPlane(1, -1, 1, lattice))
            family.append(HklPlane(1, 1, -1, lattice))
        elif hkl in ['112', '121', '211']:
            family.append(HklPlane(1, 1, 2, lattice))
            family.append(HklPlane(-1, 1, 2, lattice))
            family.append(HklPlane(1, -1, 2, lattice))
            family.append(HklPlane(1, 1, -2, lattice))
            family.append(HklPlane(1, 2, 1, lattice))
            family.append(HklPlane(-1, 2, 1, lattice))
            family.append(HklPlane(1, -2, 1, lattice))
            family.append(HklPlane(1, 2, -1, lattice))
            family.append(HklPlane(2, 1, 1, lattice))
            family.append(HklPlane(-2, 1, 1, lattice))
            family.append(HklPlane(2, -1, 1, lattice))
            family.append(HklPlane(2, 1, -1, lattice))
        elif hkl in ['113', '131', '311']:
            family.append(HklPlane(1, 1, 3, lattice))
            family.append(HklPlane(-1, 1, 3, lattice))
            family.append(HklPlane(1, -1, 3, lattice))
            family.append(HklPlane(1, 1, -3, lattice))
            family.append(HklPlane(1, 3, 1, lattice))
            family.append(HklPlane(-1, 3, 1, lattice))
            family.append(HklPlane(1, -3, 1, lattice))
            family.append(HklPlane(1, 3, -1, lattice))
            family.append(HklPlane(3, 1, 1, lattice))
            family.append(HklPlane(-3, 1, 1, lattice))
            family.append(HklPlane(3, -1, 1, lattice))
            family.append(HklPlane(3, 1, -1, lattice))
        elif hkl in ['331', '313', '133']:
            family.append(HklPlane(3, 3, 1, lattice))
            family.append(HklPlane(-3, 3, 1, lattice))
            family.append(HklPlane(3, -3, 1, lattice))
            family.append(HklPlane(3, 3, -1, lattice))
            family.append(HklPlane(3, 1, 3, lattice))
            family.append(HklPlane(-3, 1, 3, lattice))
            family.append(HklPlane(3, -1, 3, lattice))
            family.append(HklPlane(3, 1, -3, lattice))
            family.append(HklPlane(1, 3, 3, lattice))
            family.append(HklPlane(-1, 3, 3, lattice))
            family.append(HklPlane(1, -3, 3, lattice))
            family.append(HklPlane(1, 3, -3, lattice))
        elif hkl in ['662', '626', '266']:
            family.append(HklPlane(6, 6, 2, lattice))
            family.append(HklPlane(-6, 6, 2, lattice))
            family.append(HklPlane(6, -6, 2, lattice))
            family.append(HklPlane(6, 6, -2, lattice))
            family.append(HklPlane(6, 2, 6, lattice))
            family.append(HklPlane(-6, 2, 6, lattice))
            family.append(HklPlane(6, -2, 6, lattice))
            family.append(HklPlane(6, 2, -6, lattice))
            family.append(HklPlane(2, 6, 6, lattice))
            family.append(HklPlane(-2, 6, 6, lattice))
            family.append(HklPlane(2, -6, 6, lattice))
            family.append(HklPlane(2, 6, -6, lattice))
        elif hkl == '002':
            family.append(HklPlane(2, 0, 0, lattice))
            family.append(HklPlane(0, 2, 0, lattice))
            family.append(HklPlane(0, 0, 2, lattice))
        elif hkl == '022':
            family.append(HklPlane(2, 2, 0, lattice))
            family.append(HklPlane(-2, 2, 0, lattice))
            family.append(HklPlane(2, 0, 2, lattice))
            family.append(HklPlane(-2, 0, 2, lattice))
            family.append(HklPlane(0, 2, 2, lattice))
            family.append(HklPlane(0, -2, 2, lattice))
        elif hkl == '123':
            family.append(HklPlane(1, 2, 3, lattice))
            family.append(HklPlane(-1, 2, 3, lattice))
            family.append(HklPlane(1, -2, 3, lattice))
            family.append(HklPlane(1, 2, -3, lattice))
            family.append(HklPlane(3, 1, 2, lattice))
            family.append(HklPlane(-3, 1, 2, lattice))
            family.append(HklPlane(3, -1, 2, lattice))
            family.append(HklPlane(3, 1, -2, lattice))
            family.append(HklPlane(2, 3, 1, lattice))
            family.append(HklPlane(-2, 3, 1, lattice))
            family.append(HklPlane(2, -3, 1, lattice))
            family.append(HklPlane(2, 3, -1, lattice))
            family.append(HklPlane(1, 3, 2, lattice))
            family.append(HklPlane(-1, 3, 2, lattice))
            family.append(HklPlane(1, -3, 2, lattice))
            family.append(HklPlane(1, 3, -2, lattice))
            family.append(HklPlane(2, 1, 3, lattice))
            family.append(HklPlane(-2, 1, 3, lattice))
            family.append(HklPlane(2, -1, 3, lattice))
            family.append(HklPlane(2, 1, -3, lattice))
            family.append(HklPlane(3, 2, 1, lattice))
            family.append(HklPlane(-3, 2, 1, lattice))
            family.append(HklPlane(3, -2, 1, lattice))
            family.append(HklPlane(3, 2, -1, lattice))
        elif len(np.unique(list(hkl))) == 1 and not '0' in hkl:
            # hhh planes -> 4 planes
            family.append(HklPlane(h, h, h, lattice))
            family.append(HklPlane(-h, h, h, lattice))
            family.append(HklPlane(h, -h, h, lattice))
            family.append(HklPlane(h, h, -h, lattice))
        elif len(np.unique(hkl_list)) == 2 and hkl_list[0] == hkl_list[1] and not '0' in hkl:
            # 2 different ints, hhl type -> 12 planes
            family.append(HklPlane(h, h, l, lattice))
            family.append(HklPlane(-h, h, l, lattice))
            family.append(HklPlane(h, -h, l, lattice))
            family.append(HklPlane(h, h, -l, lattice))
            family.append(HklPlane(h, l, h, lattice))
            family.append(HklPlane(-h, l, h, lattice))
            family.append(HklPlane(h, -l, h, lattice))
            family.append(HklPlane(h, l, -h, lattice))
            family.append(HklPlane(l, h, h, lattice))
            family.append(HklPlane(-l, h, h, lattice))
            family.append(HklPlane(l, -h, h, lattice))
            family.append(HklPlane(l, h, -h, lattice))
        elif len(np.unique(hkl_list)) == 2 and hkl_list[1] == hkl_list[2] and not '0' in hkl:
<<<<<<< HEAD
            # 2 different ints, hll type -> 12 planes
            family.append(HklPlane(h, l, l, lattice))
            family.append(HklPlane(-h, l, l, lattice))
            family.append(HklPlane(h, -l, l, lattice))
            family.append(HklPlane(h, l, -l, lattice))
            family.append(HklPlane(l, l, h, lattice))
            family.append(HklPlane(-l, l, h, lattice))
            family.append(HklPlane(l, -l, h, lattice))
            family.append(HklPlane(l, l, -h, lattice))
            family.append(HklPlane(l, h, l, lattice))
            family.append(HklPlane(-l, h, l, lattice))
            family.append(HklPlane(l, -h, l, lattice))
=======
            # 2 different ints, hkk type -> 12 planes
            family.append(HklPlane(k, k, h, lattice))
            family.append(HklPlane(-k, k, h, lattice))
            family.append(HklPlane(k, -k, h, lattice))
            family.append(HklPlane(k, k, -h, lattice))
            family.append(HklPlane(k, h, k, lattice))
            family.append(HklPlane(-k, h, k, lattice))
            family.append(HklPlane(k, -h, k, lattice))
            family.append(HklPlane(k, h, -k, lattice))
            family.append(HklPlane(h, k, k, lattice))
            family.append(HklPlane(-h, k, k, lattice))
            family.append(HklPlane(h, -k, k, lattice))
            family.append(HklPlane(h, k, -k, lattice))
>>>>>>> 6c240c5f
        elif len(np.unique(list(hkl))) == 3 and not '0' in hkl:
            # 3 different ints, all nonzeros -> 24 planes
            family.append(HklPlane(h, k, l, lattice))
            family.append(HklPlane(-h, k, l, lattice))
            family.append(HklPlane(h, -k, l, lattice))
            family.append(HklPlane(h, k, -l, lattice))
            family.append(HklPlane(l, h, k, lattice))
            family.append(HklPlane(-l, h, k, lattice))
            family.append(HklPlane(l, -h, k, lattice))
            family.append(HklPlane(l, h, -k, lattice))
            family.append(HklPlane(k, l, h, lattice))
            family.append(HklPlane(-k, l, h, lattice))
            family.append(HklPlane(k, -l, h, lattice))
            family.append(HklPlane(k, l, -h, lattice))
            family.append(HklPlane(h, l, k, lattice))
            family.append(HklPlane(-h, l, k, lattice))
            family.append(HklPlane(h, -l, k, lattice))
            family.append(HklPlane(h, l, -k, lattice))
            family.append(HklPlane(k, h, l, lattice))
            family.append(HklPlane(-k, h, l, lattice))
            family.append(HklPlane(k, -h, l, lattice))
            family.append(HklPlane(k, h, -l, lattice))
            family.append(HklPlane(l, k, h, lattice))
            family.append(HklPlane(-l, k, h, lattice))
            family.append(HklPlane(l, -k, h, lattice))
            family.append(HklPlane(l, k, -h, lattice))
        else:
            raise ValueError('warning, family not supported: %s' % hkl)
        return family

    def slip_trace(self, orientation, n_int=np.array([0, 0, 1]), view_up=np.array([0, 1, 0]), trace_size=100, verbose=False):
        """
        Compute the intersection of the lattice plane with a particular plane defined by its normal.

        :param orientation: The crystal orientation.
        :param n_int: normal to the plane of intersection (laboratory local frame).
        :param view_up: vector to place upwards on the plot.
        :param int trace_size: size of the trace.
        :param verbose: activate verbose mode.
        :return: a numpy array with the coordinates of the two points defining the trace.
        """
        gt = orientation.orientation_matrix().transpose()
        n_rot = gt.dot(self.normal())
        trace_xyz = np.cross(n_rot, n_int)
        trace_xyz /= np.linalg.norm(trace_xyz)
        # now we have the trace vector expressed in the XYZ coordinate system
        # we need to change the coordinate system to the intersection plane
        # (then only the first two component will be non zero)
        P = np.zeros((3, 3), dtype=np.float)
        Zp = n_int
        Yp = view_up / np.linalg.norm(view_up)
        Xp = np.cross(Yp, Zp)
        for k in range(3):
            P[k, 0] = Xp[k]
            P[k, 1] = Yp[k]
            P[k, 2] = Zp[k]
        trace = trace_size * P.transpose().dot(trace_xyz)  # X'=P^-1.X
        if verbose:
            print('n_rot = %s' % n_rot)
            print('trace in XYZ', trace_xyz)
            print(P)
            print('trace in (XpYpZp):', trace)
        return trace

    @staticmethod
    def plot_slip_traces(orientation, hkl='111', n_int=np.array([0, 0, 1]), \
                         view_up=np.array([0, 1, 0]), verbose=False, title=True, legend=True, \
                         trans=False, str_plane=None):
        """
        A method to plot the slip planes intersection with a particular plane
        (known as slip traces if the plane correspond to the surface).
        A few parameters can be used to control the plot looking.
        Thank to Jia Li for starting this code.

        :param orientation: The crystal orientation.
        :param hkl: the slip plane family (eg. 111 or 110)
        :param n_int: normal to the plane of intersection.
        :param view_up: vector to place upwards on the plot.
        :param verbose: activate verbose mode.
        :param title: display a title above the plot.
        :param legend: display the legend.
        :param trans: use a transparent background for the figure (useful to overlay the figure on top of another image).
        :param str_plane: particular string to use to represent the plane in the image name.
        """
        plt.figure()
        hkl_planes = HklPlane.get_family(hkl)
        colors = 'rgykcmbw'
        for i, hkl_plane in enumerate(hkl_planes):
            trace = hkl_plane.slip_trace(orientation, n_int=n_int, view_up=view_up, trace_size=1, verbose=verbose)
            x = [-trace[0] / 2, trace[0] / 2]
            y = [-trace[1] / 2, trace[1] / 2]
            plt.plot(x, y, colors[i % len(hkl_planes)], label='%d%d%d' % hkl_plane.miller_indices(), linewidth=2)
        plt.axis('equal')
        t = np.linspace(0., 2 * np.pi, 100)
        plt.plot(0.5 * np.cos(t), 0.5 * np.sin(t), 'k')
        plt.axis([-0.51, 0.51, -0.51, 0.51])
        plt.axis('off')
        if not str_plane: str_plane = '(%.1f, %.1f, %.1f)' % (n_int[0], n_int[1], n_int[2])
        if title:
            plt.title('{%s} family traces on plane %s' % (hkl, str_plane))
        if legend: plt.legend(bbox_to_anchor=(0.9, 1), loc=2, borderaxespad=0.)
        plt.savefig('slip_traces_%s_%s.png' % (hkl, str_plane), transparent=trans, format='png')

    @staticmethod
    def plot_XY_slip_traces(orientation, hkl='111', title=True,
                            legend=True, trans=False, verbose=False):
        """Helper method to plot the slip traces on the XY plane."""
        HklPlane.plot_slip_traces(orientation, hkl=hkl, n_int=np.array([0, 0, 1]),
                                  view_up=np.array([0, 1, 0]), title=title, legend=legend,
                                  trans=trans, verbose=verbose, str_plane='XY')

    @staticmethod
    def plot_YZ_slip_traces(orientation, hkl='111', title=True,
                            legend=True, trans=False, verbose=False):
        """Helper method to plot the slip traces on the YZ plane."""
        HklPlane.plot_slip_traces(orientation, hkl=hkl, n_int=np.array([1, 0, 0]),
                                  view_up=np.array([0, 0, 1]), title=title, legend=legend,
                                  trans=trans, verbose=verbose, str_plane='YZ')

    @staticmethod
    def plot_XZ_slip_traces(orientation, hkl='111', title=True,
                            legend=True, trans=False, verbose=False):
        """Helper method to plot the slip traces on the XZ plane."""
        HklPlane.plot_slip_traces(orientation, hkl=hkl, n_int=np.array([0, -1, 0]),
                                  view_up=np.array([0, 0, 1]), title=title, legend=legend,
                                  trans=trans, verbose=verbose, str_plane='XZ')

    @staticmethod
    def indices_from_two_directions(uvw1, uvw2):
        """
        Two crystallographic directions :math:`uvw_1` and :math:`uvw_2`define a unique set of hkl planes. 
        This does not depends on the crystal symmetry.
        
        .. math::

           h = v_1 . w_2 - w_1 . v_2 \\\\
           k = w_1 . u_2 - u_1 . w_2 \\\\
           l = u_1 . v_2 - v_1 . u_2

        :param uvw1: The first instance of the `HklDirection` class.
        :param uvw2: The second instance of the `HklDirection` class.
        :return h, k, l: the miller indices of the `HklPlane` defined by the two directions.
        """
        (u1, v1, w1) = uvw1.miller_indices()
        (u2, v2, w2) = uvw2.miller_indices()
        h = v1 * w2 - w1 * v2
        k = w1 * u2 - u1 * w2
        l = u1 * v2 - v1 * u2
        return h, k, l<|MERGE_RESOLUTION|>--- conflicted
+++ resolved
@@ -1156,20 +1156,6 @@
             family.append(HklPlane(l, -h, h, lattice))
             family.append(HklPlane(l, h, -h, lattice))
         elif len(np.unique(hkl_list)) == 2 and hkl_list[1] == hkl_list[2] and not '0' in hkl:
-<<<<<<< HEAD
-            # 2 different ints, hll type -> 12 planes
-            family.append(HklPlane(h, l, l, lattice))
-            family.append(HklPlane(-h, l, l, lattice))
-            family.append(HklPlane(h, -l, l, lattice))
-            family.append(HklPlane(h, l, -l, lattice))
-            family.append(HklPlane(l, l, h, lattice))
-            family.append(HklPlane(-l, l, h, lattice))
-            family.append(HklPlane(l, -l, h, lattice))
-            family.append(HklPlane(l, l, -h, lattice))
-            family.append(HklPlane(l, h, l, lattice))
-            family.append(HklPlane(-l, h, l, lattice))
-            family.append(HklPlane(l, -h, l, lattice))
-=======
             # 2 different ints, hkk type -> 12 planes
             family.append(HklPlane(k, k, h, lattice))
             family.append(HklPlane(-k, k, h, lattice))
@@ -1183,7 +1169,6 @@
             family.append(HklPlane(-h, k, k, lattice))
             family.append(HklPlane(h, -k, k, lattice))
             family.append(HklPlane(h, k, -k, lattice))
->>>>>>> 6c240c5f
         elif len(np.unique(list(hkl))) == 3 and not '0' in hkl:
             # 3 different ints, all nonzeros -> 24 planes
             family.append(HklPlane(h, k, l, lattice))
