"""
The microstructure module provide elementary classes to describe a
crystallographic granular microstructure such as mostly present in
metallic materials.

It contains several classes which are used to describe a microstructure
composed of several grains, each one having its own crystallographic
orientation:

 * :py:class:`~pymicro.crystal.microstructure.Microstructure`
 * :py:class:`~pymicro.crystal.microstructure.Grain`
 * :py:class:`~pymicro.crystal.microstructure.Orientation`
"""
import numpy as np
import os
import vtk
import h5py
import math
from scipy import ndimage
from matplotlib import pyplot as plt, colors
from pymicro.crystal.lattice import Lattice, Symmetry, CrystallinePhase, Crystal
from pymicro.crystal.quaternion import Quaternion
from pymicro.core.samples import SampleData
import tables
from math import atan2, pi


class Orientation:
    """Crystallographic orientation class.

    This follows the passive rotation definition which means that it brings
    the sample coordinate system into coincidence with the crystal coordinate
    system. Then one may express a vector :math:`V_c` in the crystal coordinate
    system from the vector in the sample coordinate system :math:`V_s` by:

    .. math::

      V_c = g.V_s

    and inversely (because :math:`g^{-1}=g^T`):

    .. math::

      V_s = g^T.V_c

    Most of the code to handle rotations has been written to comply with the
    conventions laid in :cite:`Rowenhorst2015`.
    """

    def __init__(self, matrix):
        """Initialization from the 9 components of the orientation matrix."""
        g = np.array(matrix, dtype=np.float64).reshape((3, 3))
        self._matrix = g
        self.euler = Orientation.OrientationMatrix2Euler(g)
        self.rod = Orientation.OrientationMatrix2Rodrigues(g)
        self.quat = Orientation.OrientationMatrix2Quaternion(g, P=1)

    def orientation_matrix(self):
        """Returns the orientation matrix in the form of a 3x3 numpy array."""
        return self._matrix

    def __repr__(self):
        """Provide a string representation of the class."""
        s = 'Crystal Orientation'
        s += '\norientation matrix = %s' % self._matrix.view()
        s += '\nEuler angles (degrees) = (%8.3f,%8.3f,%8.3f)' % (self.phi1(), self.Phi(), self.phi2())
        s += '\nRodrigues vector = %s' % self.OrientationMatrix2Rodrigues(self._matrix)
        s += '\nQuaternion = %s' % self.OrientationMatrix2Quaternion(self._matrix, P=1)
        return s

    def to_crystal(self, v):
        """Transform a vector or a matrix from the sample frame to the crystal
        frame.

        :param ndarray v: a 3 component vector or a 3x3 array expressed in
            the sample frame.
        :return: the vector or matrix expressed in the crystal frame.
        """
        if v.size not in [3, 9]:
            raise ValueError('input arg must be a 3 components vector '
                             'or a 3x3 matrix, got %d vlaues' % v.size)
        g = self.orientation_matrix()
        if v.size == 3:
            # input is vector
            return np.dot(g, v)
        else:
            # input is 3x3 matrix
            return np.dot(g, np.got(v, g.T))

    def to_sample(self, v):
        """Transform a vector or a matrix from the crystal frame to the sample
        frame.

        :param ndarray v: a 3 component vector or a 3x3 array expressed in
            the crystal frame.
        :return: the vector or matrix expressed in the sample frame.
        """
        if v.size not in [3, 9]:
            raise ValueError('input arg must be a 3 components vector '
                             'or a 3x3 matrix, got %d vlaues' % v.size)
        g = self.orientation_matrix()
        if v.size == 3:
            # input is vector
            return np.dot(g.T, v)
        else:
            # input is 3x3 matrix
            return np.dot(g.T, np.got(v, g))

    @staticmethod
    def cube():
        """Create the particular crystal orientation called Cube and which
        corresponds to euler angle (0, 0, 0)."""
        return Orientation.from_euler((0., 0., 0.))

    @staticmethod
    def brass():
        """Create the particular crystal orientation called Brass and which
        corresponds to euler angle (35.264, 45, 0)."""
        return Orientation.from_euler((35.264, 45., 0.))

    @staticmethod
    def copper():
        """Create the particular crystal orientation called Copper and which
        corresponds to euler angle (90, 35.264, 45)."""
        return Orientation.from_euler((90., 35.264, 45.))

    @staticmethod
    def s3():
        """Create the particular crystal orientation called S3 and which
        corresponds to euler angle (59, 37, 63)."""
        return Orientation.from_euler((58.980, 36.699, 63.435))

    @staticmethod
    def goss():
        """Create the particular crystal orientation called Goss and which
        corresponds to euler angle (0, 45, 0)."""
        return Orientation.from_euler((0., 45., 0.))

    @staticmethod
    def shear():
        """Create the particular crystal orientation called shear and which
        corresponds to euler angle (45, 0, 0)."""
        return Orientation.from_euler((45., 0., 0.))

    @staticmethod
    def random():
        """Create  a random crystal orientation."""
        from random import random
        from math import acos
        phi1 = random() * 360.
        Phi = 180. * acos(2 * random() - 1) / np.pi
        phi2 = random() * 360.
        return Orientation.from_euler([phi1, Phi, phi2])

    def get_ipf_colour(self, axis=np.array([0., 0., 1.]), symmetry=Symmetry.cubic):
        """Compute the IPF (inverse pole figure) colour for this orientation.

        Given a particular axis expressed in the laboratory coordinate system,
        one can compute the so called IPF colour based on that direction
        expressed in the crystal coordinate system as :math:`[x_c,y_c,z_c]`.
        There is only one tuple (u,v,w) such that:

        .. math::

          [x_c,y_c,z_c]=u.[0,0,1]+v.[0,1,1]+w.[1,1,1]

        and it is used to assign the RGB colour.

        :param ndarray axis: the direction to use to compute the IPF colour.
        :param Symmetry symmetry: the symmetry operator to use.
        :return tuple: a tuple contining the RGB values.
        """
        axis /= np.linalg.norm(axis)
        # find the axis lying in the fundamental zone
        for sym in symmetry.symmetry_operators():
            Osym = np.dot(sym, self.orientation_matrix())
            Vc = np.dot(Osym, axis)
            if Vc[2] < 0:
                Vc *= -1.  # using the upward direction
            uvw = np.array([Vc[2] - Vc[1], Vc[1] - Vc[0], Vc[0]])
            uvw /= np.linalg.norm(uvw)
            uvw /= max(uvw)
            if (uvw[0] >= 0. and uvw[0] <= 1.0) and (uvw[1] >= 0. and uvw[1] <= 1.0) and (
                    uvw[2] >= 0. and uvw[2] <= 1.0):
                # print('found sym for sst')
                break
        return uvw

    def fzDihedral(rod, n):
        """check if the given Rodrigues vector is in the fundamental zone.

        After book from Morawiecz.
        """
        # top and bottom face at +/-tan(pi/2n)
        t = np.tan(np.pi / (2 * n))
        if abs(rod[2]) > t:
            return False

        # 2n faces distance 1 from origin
        # y <= ((2+sqrt(2))*t - (1+sqrt(2))) * x + (1+sqrt(2))*(1-t)
        y, x = sorted([abs(rod[0]), abs(rod[1])])
        if x > 1:
            return False

        return {
            2: True,
            3: y / (1 + math.sqrt(2)) + (1 - math.sqrt(2 / 3)) * x < 1 - 1 / math.sqrt(3),
            4: y + x < math.sqrt(2),
            6: y / (1 + math.sqrt(2)) + (1 - 2 * math.sqrt(2) + math.sqrt(6)) * x < math.sqrt(3) - 1
        }[n]

    def inFZ(self, symmetry=Symmetry.cubic):
        """Check if the given Orientation lies within the fundamental zone.

        For a given crystal symmetry, several rotations can describe the same
        physcial crystllographic arangement. The Rodrigues fundamental zone
        restrict the orientation space accordingly.
        """
        r = self.rod
        if symmetry == Symmetry.cubic:
            inFZT23 = np.abs(r).sum() <= 1.0
            # in the cubic symmetry, each component must be < 2 ** 0.5 - 1
            inFZ = inFZT23 and np.abs(r).max() <= 2 ** 0.5 - 1
        else:
            raise (ValueError('unsupported crystal symmetry: %s' % symmetry))
        return inFZ

    def move_to_FZ(self, symmetry=Symmetry.cubic, verbose=False):
        """
        Compute the equivalent crystal orientation in the Fundamental Zone of
        a given symmetry.

        :param Symmetry symmetry: an instance of the `Symmetry` class.
        :param verbose: flag for verbose mode.
        :return: a new Orientation instance which lies in the fundamental zone.
        """
        om = symmetry.move_rotation_to_FZ(self.orientation_matrix(), verbose=verbose)
        return Orientation(om)

    @staticmethod
    def misorientation_MacKenzie(psi):
        """Return the fraction of the misorientations corresponding to the
        given :math:`\\psi` angle in the reference solution derived By MacKenzie
        in his 1958 paper :cite:`MacKenzie_1958`.

        :param psi: the misorientation angle in radians.
        :returns: the value in the cummulative distribution corresponding to psi.
        """
        from math import sqrt, sin, cos, tan, pi, acos
        psidg = 180 * psi / pi
        if 0 <= psidg <= 45:
            p = 2. / 15 * (1 - cos(psi))
        elif 45 < psidg <= 60:
            p = 2. / 15 * (3 * (sqrt(2) - 1) * sin(psi) - 2 * (1 - cos(psi)))
        elif 60 < psidg <= 60.72:
            p = 2. / 15 * ((3 * (sqrt(2) - 1) + 4. / sqrt(3)) * sin(psi) - 6. * (1 - cos(psi)))
        elif 60.72 < psidg <= 62.8:
            X = (sqrt(2) - 1) / (1 - (sqrt(2) - 1) ** 2 / tan(0.5 * psi) ** 2) ** 0.5
            Y = (sqrt(2) - 1) ** 2 / ((3 - 1 / tan(0.5 * psi) ** 2) ** 0.5)
            p = (2. / 15) * ((3 * (sqrt(2) - 1) + 4 / sqrt(3)) * sin(psi) - 6 * (1 - cos(psi))) \
                - 8. / (5 * pi) * (2 * (sqrt(2) - 1) * acos(X / tan(0.5 * psi))
                                   + 1. / sqrt(3) * acos(Y / tan(0.5 * psi))) \
                * sin(psi) + 8. / (5 * pi) * (2 *acos((sqrt(2) + 1) * X / sqrt(2))
                                              + acos((sqrt(2) + 1) * Y / sqrt(2))) * (1 - cos(psi))
        else:
            p = 0.
        return p

    @staticmethod
    def misorientation_axis_from_delta(delta):
        """Compute the misorientation axis from the misorientation matrix.

        :param delta: The 3x3 misorientation matrix.
        :returns: the misorientation axis (normalised vector).
        """
        n = np.array([delta[1, 2] - delta[2, 1], delta[2, 0] -
                      delta[0, 2], delta[0, 1] - delta[1, 0]])
        n /= np.sqrt((delta[1, 2] - delta[2, 1]) ** 2 +
                     (delta[2, 0] - delta[0, 2]) ** 2 +
                     (delta[0, 1] - delta[1, 0]) ** 2)
        return n

    def misorientation_axis(self, orientation):
        """Compute the misorientation axis with another crystal orientation.
        This vector is by definition common to both crystalline orientations.

        :param orientation: an instance of :py:class:`~pymicro.crystal.microstructure.Orientation` class.
        :returns: the misorientation axis (normalised vector).
        """
        delta = np.dot(self.orientation_matrix(), orientation.orientation_matrix().T)
        return Orientation.misorientation_axis_from_delta(delta)

    @staticmethod
    def misorientation_angle_from_delta(delta):
        """Compute the misorientation angle from the misorientation matrix.

        Compute the angle associated with this misorientation matrix :math:`\\Delta g`.
        It is defined as :math:`\\omega = \\arccos(\\text{trace}(\\Delta g)/2-1)`.
        To avoid float rounding error, the argument is rounded to 1.0 if it is
        within 1 and 1 plus 32 bits floating point precison.

        .. note::

          This does not account for the crystal symmetries. If you want to
          find the disorientation between two orientations, use the
          :py:meth:`~pymicro.crystal.microstructure.Orientation.disorientation`
          method.

        :param delta: The 3x3 misorientation matrix.
        :returns float: the misorientation angle in radians.
        """
        cw = 0.5 * (delta.trace() - 1)
        if cw > 1. and cw - 1. < 10 * np.finfo('float32').eps:
            # print('cw=%.20f, rounding to 1.' % cw)
            cw = 1.
        omega = np.arccos(cw)
        return omega

    def disorientation(self, orientation, crystal_structure=Symmetry.triclinic):
        """Compute the disorientation another crystal orientation.

        Considering all the possible crystal symmetries, the disorientation
        is defined as the combination of the minimum misorientation angle
        and the misorientation axis lying in the fundamental zone, which
        can be used to bring the two lattices into coincidence.

        .. note::

         Both orientations are supposed to have the same symmetry. This is not
         necessarily the case in multi-phase materials.

        :param orientation: an instance of
            :py:class:`~pymicro.crystal.microstructure.Orientation` class
            describing
        the other crystal orientation from which to compute the angle.
        :param crystal_structure: an instance of the `Symmetry` class
            describing the crystal symmetry, triclinic (no symmetry) by
            default.
        :returns tuple: the misorientation angle in radians, the axis as a
            numpy vector (crystal coordinates), the axis as a numpy vector
            (sample coordinates).
        """
        the_angle = np.pi
        symmetries = crystal_structure.symmetry_operators()
        (gA, gB) = (self.orientation_matrix(), orientation.orientation_matrix())  # nicknames
        for (g1, g2) in [(gA, gB), (gB, gA)]:
            for j in range(symmetries.shape[0]):
                sym_j = symmetries[j]
                oj = np.dot(sym_j, g1)  # the crystal symmetry operator is left applied
                for i in range(symmetries.shape[0]):
                    sym_i = symmetries[i]
                    oi = np.dot(sym_i, g2)
                    delta = np.dot(oi, oj.T)
                    mis_angle = Orientation.misorientation_angle_from_delta(delta)
                    if mis_angle < the_angle:
                        # now compute the misorientation axis, should check if it lies in the fundamental zone
                        mis_axis = Orientation.misorientation_axis_from_delta(delta)
                        # here we have np.dot(oi.T, mis_axis) = np.dot(oj.T, mis_axis)
                        # print(mis_axis, mis_angle*180/np.pi, np.dot(oj.T, mis_axis))
                        the_angle = mis_angle
                        the_axis = mis_axis
                        the_axis_xyz = np.dot(oi.T, the_axis)
        return the_angle, the_axis, the_axis_xyz

    def phi1(self):
        """Convenience methode to expose the first Euler angle."""
        return self.euler[0]

    def Phi(self):
        """Convenience methode to expose the second Euler angle."""
        return self.euler[1]

    def phi2(self):
        """Convenience methode to expose the third Euler angle."""
        return self.euler[2]

    def compute_XG_angle(self, hkl, omega, verbose=False):
        """Compute the angle between the scattering vector :math:`\mathbf{G_{l}}`
        and :math:`\mathbf{-X}` the X-ray unit vector at a given angular position :math:`\\omega`.

        A given hkl plane defines the scattering vector :math:`\mathbf{G_{hkl}}` by
        the miller indices in the reciprocal space. It is expressed in the
        cartesian coordinate system by :math:`\mathbf{B}.\mathbf{G_{hkl}}` and in the
        laboratory coordinate system accounting for the crystal orientation
        by :math:`\mathbf{g}^{-1}.\mathbf{B}.\mathbf{G_{hkl}}`.

        The crystal is assumed to be placed on a rotation stage around the
        laboratory vertical axis. The scattering vector can finally be
        written as :math:`\mathbf{G_l}=\mathbf{\\Omega}.\mathbf{g}^{-1}.\mathbf{B}.\mathbf{G_{hkl}}`.
        The X-rays unit vector is :math:`\mathbf{X}=[1, 0, 0]`. So the computed angle
        is :math:`\\alpha=acos(-\mathbf{X}.\mathbf{G_l}/||\mathbf{G_l}||`

        The Bragg condition is fulfilled when :math:`\\alpha=\pi/2-\\theta_{Bragg}`

        :param hkl: the hkl plane, an instance of :py:class:`~pymicro.crystal.lattice.HklPlane`
        :param omega: the angle of rotation of the crystal around the laboratory vertical axis.
        :param bool verbose: activate verbose mode (False by default).
        :return float: the angle between :math:`-\mathbf{X}` and :math:`\mathbf{G_{l}}` in degrees.
        """
        X = np.array([1., 0., 0.])
        gt = self.orientation_matrix().transpose()
        Gc = hkl.scattering_vector()
        Gs = gt.dot(Gc)  # in the cartesian sample CS
        omegar = omega * np.pi / 180
        R = np.array([[np.cos(omegar), -np.sin(omegar), 0],
                      [np.sin(omegar), np.cos(omegar), 0],
                      [0, 0, 1]])
        Gl = R.dot(Gs)
        alpha = np.arccos(np.dot(-X, Gl) / np.linalg.norm(Gl)) * 180 / np.pi
        if verbose:
            print('scattering vector in the crystal CS', Gc)
            print('scattering vector in the sample CS', Gs)
            print('scattering vector in the laboratory CS (including Omega rotation)', Gl)
            print('angle (deg) between -X and G', alpha)
        return alpha

    @staticmethod
    def solve_trig_equation(A, B, C, verbose=False):
        """Solve the trigonometric equation in the form of:

        .. math::

           A\cos\\theta + B\sin\\theta = C

        :param float A: the A constant in the equation.
        :param float B: the B constant in the equation.
        :param float C: the C constant in the equation.
        :return tuple: the two solutions angular values in degrees.
        """
        Delta = 4 * (A ** 2 + B ** 2 - C ** 2)
        if Delta < 0:
            raise ValueError('Delta < 0 (%f)' % Delta)
        if verbose:
            print('A={0:.3f}, B={1:.3f}, C={2:.3f}, Delta={3:.1f}'.format(A, B, C, Delta))
        theta_1 = 2 * np.arctan2(B - 0.5 * np.sqrt(Delta), A + C) * 180. / np.pi % 360
        theta_2 = 2 * np.arctan2(B + 0.5 * np.sqrt(Delta), A + C) * 180. / np.pi % 360
        return theta_1, theta_2

    def dct_omega_angles(self, hkl, lambda_keV, verbose=False):
        """Compute the two omega angles which satisfy the Bragg condition.

        For a given crystal orientation sitting on a vertical rotation axis,
        there is exactly two :math:`\omega` positions in :math:`[0, 2\pi]` for which
        a particular :math:`(hkl)` reflexion will fulfil Bragg's law.

        According to the Bragg's law, a crystallographic plane of a given
        grain will be in diffracting condition if:

        .. math::

           \sin\\theta=-[\mathbf{\Omega}.\mathbf{g}^{-1}\mathbf{G_c}]_1

        with :math:`\mathbf{\Omega}` the matrix associated with the rotation
        axis:

        .. math::

           \mathbf{\Omega}=\\begin{pmatrix}
                           \cos\omega & -\sin\omega & 0 \\\\
                           \sin\omega & \cos\omega  & 0 \\\\
                           0          & 0           & 1 \\\\
                           \end{pmatrix}

        This method solves the associated second order equation to return
        the two corresponding omega angles.

        :param hkl: The given cristallographic plane :py:class:`~pymicro.crystal.lattice.HklPlane`
        :param float lambda_keV: The X-rays energy expressed in keV
        :param bool verbose: Verbose mode (False by default)
        :returns tuple: :math:`(\omega_1, \omega_2)` the two values of the \
        rotation angle around the vertical axis (in degrees).
        """
        (h, k, l) = hkl.miller_indices()
        theta = hkl.bragg_angle(lambda_keV, verbose=verbose)
        lambda_nm = 1.2398 / lambda_keV
        gt = self.orientation_matrix().T  # gt = g^{-1} in Poulsen 2004
        Gc = hkl.scattering_vector()
        A = np.dot(Gc, gt[0])
        B = - np.dot(Gc, gt[1])
        # A = h / a * gt[0, 0] + k / b * gt[0, 1] + l / c * gt[0, 2]
        # B = -h / a * gt[1, 0] - k / b * gt[1, 1] - l / c * gt[1, 2]
        C = -2 * np.sin(theta) ** 2 / lambda_nm  # the minus sign comes from the main equation
        omega_1, omega_2 = Orientation.solve_trig_equation(A, B, C, verbose=verbose)
        if verbose:
            print('the two omega values in degrees fulfilling the Bragg condition are (%.1f, %.1f)' % (
            omega_1, omega_2))
        return omega_1, omega_2

    def rotating_crystal(self, hkl, lambda_keV, omega_step=0.5, display=True, verbose=False):
        from pymicro.xray.xray_utils import lambda_keV_to_nm
        lambda_nm = lambda_keV_to_nm(lambda_keV)
        X = np.array([1., 0., 0.]) / lambda_nm
        print('magnitude of X', np.linalg.norm(X))
        gt = self.orientation_matrix().transpose()
        (h, k, l) = hkl.miller_indices()
        theta = hkl.bragg_angle(lambda_keV) * 180. / np.pi
        print('bragg angle for %d%d%d reflection is %.1f' % (h, k, l, theta))
        Gc = hkl.scattering_vector()
        Gs = gt.dot(Gc)
        alphas = []
        twothetas = []
        magnitude_K = []
        omegas = np.linspace(0.0, 360.0, num=360.0 / omega_step, endpoint=False)
        for omega in omegas:
            print('\n** COMPUTING AT OMEGA=%03.1f deg' % omega)
            # prepare rotation matrix
            omegar = omega * np.pi / 180
            R = np.array([[np.cos(omegar), -np.sin(omegar), 0],
                          [np.sin(omegar), np.cos(omegar), 0],
                          [0, 0, 1]])
            # R = R.dot(Rlt).dot(Rut) # with tilts
            Gl = R.dot(Gs)
            print('scattering vector in laboratory CS', Gl)
            n = R.dot(gt.dot(hkl.normal()))
            print('plane normal:', hkl.normal())
            print(R)
            print('rotated plane normal:', n, ' with a norm of', np.linalg.norm(n))
            G = n / hkl.interplanar_spacing()  # here G == N
            print('G vector:', G, ' with a norm of', np.linalg.norm(G))
            K = X + G
            print('X + G vector', K)
            magnitude_K.append(np.linalg.norm(K))
            print('magnitude of K', np.linalg.norm(K))
            alpha = np.arccos(np.dot(-X, G) / (np.linalg.norm(-X) * np.linalg.norm(G))) * 180 / np.pi
            print('angle between -X and G', alpha)
            alphas.append(alpha)
            twotheta = np.arccos(np.dot(K, X) / (np.linalg.norm(K) * np.linalg.norm(X))) * 180 / np.pi
            print('angle (deg) between K and X', twotheta)
            twothetas.append(twotheta)
        print('min alpha angle is ', min(alphas))

        # compute omega_1 and omega_2 to verify graphically
        (w1, w2) = self.dct_omega_angles(hkl, lambda_keV, verbose=False)

        # gather the results in a single figure
        fig = plt.figure(figsize=(12, 10))
        fig.add_subplot(311)
        plt.title('Looking for (%d%d%d) Bragg reflexions' % (h, k, l))
        plt.plot(omegas, alphas, 'k-')
        plt.xlim(0, 360)
        plt.ylim(0, 180)
        plt.xticks(np.arange(0, 390, 30))

        # add bragg condition
        plt.axhline(90 - theta, xmin=0, xmax=360, linewidth=2)
        plt.annotate('$\pi/2-\\theta_{Bragg}$', xycoords='data', xy=(360, 90 - theta), horizontalalignment='left',
                     verticalalignment='center', fontsize=16)
        # add omega solutions
        plt.axvline(w1 + 180, ymin=0, ymax=180, linewidth=2, linestyle='dashed', color='gray')
        plt.axvline(w2 + 180, ymin=0, ymax=180, linewidth=2, linestyle='dashed', color='gray')
        plt.annotate('$\\omega_1$', xycoords='data', xy=(w1 + 180, 0), horizontalalignment='center',
                     verticalalignment='bottom', fontsize=16)
        plt.annotate('$\\omega_2$', xycoords='data', xy=(w2 + 180, 0), horizontalalignment='center',
                     verticalalignment='bottom', fontsize=16)
        plt.ylabel(r'Angle between $-X$ and $\mathbf{G}$')
        fig.add_subplot(312)
        plt.plot(omegas, twothetas, 'k-')
        plt.xlim(0, 360)
        # plt.ylim(0,180)
        plt.xticks(np.arange(0, 390, 30))
        plt.axhline(2 * theta, xmin=0, xmax=360, linewidth=2)
        plt.annotate('$2\\theta_{Bragg}$', xycoords='data', xy=(360, 2 * theta), horizontalalignment='left',
                     verticalalignment='center', fontsize=16)
        plt.axvline(w1 + 180, linewidth=2, linestyle='dashed', color='gray')
        plt.axvline(w2 + 180, linewidth=2, linestyle='dashed', color='gray')
        plt.ylabel('Angle between $X$ and $K$')
        fig.add_subplot(313)
        plt.plot(omegas, magnitude_K, 'k-')
        plt.xlim(0, 360)
        plt.axhline(np.linalg.norm(X), xmin=0, xmax=360, linewidth=2)
        plt.annotate('$1/\\lambda$', xycoords='data', xy=(360, 1 / lambda_nm), horizontalalignment='left',
                     verticalalignment='center', fontsize=16)
        plt.axvline(w1 + 180, linewidth=2, linestyle='dashed', color='gray')
        plt.axvline(w2 + 180, linewidth=2, linestyle='dashed', color='gray')
        plt.xlabel(r'Angle of rotation $\omega$')
        plt.ylabel(r'Magnitude of $X+G$ (nm$^{-1}$)')
        plt.subplots_adjust(top=0.925, bottom=0.05, left=0.1, right=0.9)
        if display:
            plt.show()
        else:
            plt.savefig('rotating_crystal_plot_%d%d%d.pdf' % (h, k, l))

    @staticmethod
    def compute_instrument_transformation_matrix(rx_offset, ry_offset, rz_offset):
        """Compute instrument transformation matrix for given rotation offset.

        This function compute a 3x3 rotation matrix (passive convention) that
        transforms the sample coordinate system by rotating around the 3
        cartesian axes in this order: rotation around X is applied first,
        then around Y and finally around Z.

        A sample vector :math:`V_s` is consequently transformed into
        :math:`V'_s` as:

        .. math::

          V'_s = T^T.V_s

        :param double rx_offset: value to apply for the rotation around X.
        :param double ry_offset: value to apply for the rotation around Y.
        :param double rz_offset: value to apply for the rotation around Z.
        :return: a 3x3 rotation matrix describing the transformation applied
            by the diffractometer.
        """
        angle_zr = np.radians(rz_offset)
        angle_yr = np.radians(ry_offset)
        angle_xr = np.radians(rx_offset)
        Rz = np.array([[np.cos(angle_zr), -np.sin(angle_zr), 0],
                       [np.sin(angle_zr), np.cos(angle_zr), 0],
                       [0, 0, 1]])
        Ry = np.array([[np.cos(angle_yr), 0, np.sin(angle_yr)],
                       [0, 1, 0],
                       [-np.sin(angle_yr), 0, np.cos(angle_yr)]])
        Rx = np.array([[1, 0, 0],
                       [0, np.cos(angle_xr), -np.sin(angle_xr)],
                       [0, np.sin(angle_xr), np.cos(angle_xr)]])
        T = Rz.dot(np.dot(Ry, Rx))
        return T

    def topotomo_tilts(self, hkl, T=None, verbose=False):
        """Compute the tilts for topotomography alignment.

        :param hkl: the hkl plane, an instance of
            :py:class:`~pymicro.crystal.lattice.HklPlane`
        :param ndarray T: transformation matrix representing the diffractometer
            direction at omega=0.
        :param bool verbose: activate verbose mode (False by default).
        :returns tuple: (ut, lt) the two values of tilts to apply (in radians).
        """
        if T is None:
            T = np.eye(3)  # identity be default
        gt = self.orientation_matrix().transpose()
        Gc = hkl.scattering_vector()
        Gs = gt.dot(Gc)  # in the cartesian sample CS
        # apply instrument specific settings
        Gs = np.dot(T.T, Gs)
        # find topotomo tilts
        ut = np.arctan(Gs[1] / Gs[2])
        lt = np.arctan(-Gs[0] / (Gs[1] * np.sin(ut) + Gs[2] * np.cos(ut)))
        if verbose:
            print('up tilt (samrx) should be %.3f' % (ut * 180 / np.pi))
            print('low tilt (samry) should be %.3f' % (lt * 180 / np.pi))
        return ut, lt

    @staticmethod
    def from_euler(euler, convention='Bunge'):
        """Rotation matrix from Euler angles.

        This is the classical method to obtain an orientation matrix by 3
        successive rotations. The result depends on the convention used
        (how the successive rotation axes are chosen). In the Bunge convention,
        the first rotation is around Z, the second around the new X and the
        third one around the new Z. In the Roe convention, the second one
        is around Y.
        """
        if convention == 'Roe':
            (phi1, phi, phi2) = (euler[0] + 90, euler[1], euler[2] - 90)
        else:
            (phi1, phi, phi2) = euler
        g = Orientation.Euler2OrientationMatrix((phi1, phi, phi2))
        o = Orientation(g)
        return o

    @staticmethod
    def from_rodrigues(rod):
        g = Orientation.Rodrigues2OrientationMatrix(rod)
        o = Orientation(g)
        return o

    @staticmethod
    def from_Quaternion(q):
        g = Orientation.Quaternion2OrientationMatrix(q)
        o = Orientation(g)
        return o

    @staticmethod
    def Zrot2OrientationMatrix(x1=None, x2=None, x3=None):
        """Compute the orientation matrix from the rotated coordinates given
        in the .inp file for Zebulon's computations.

        The function needs two of the three base vectors, the third one is
        computed using a cross product.

        .. note::

            Still need some tests to validate this function.

        :param x1: the first basis vector.
        :param x2: the second basis vector.
        :param x3: the third basis vector.
        :return: the corresponding 3x3 orientation matrix.
        """

        if x1 is None and x2 is None:
            raise NameError('Need at least two vectors to compute the matrix')
        elif x1 is None and x3 is None:
            raise NameError('Need at least two vectors to compute the matrix')
        elif x3 is None and x2 is None:
            raise NameError('Need at least two vectors to compute the matrix')

        if x1 is None:
            x1 = np.cross(x2, x3)
        elif x2 is None:
            x2 = np.cross(x3, x1)
        elif x3 is None:
            x3 = np.cross(x1, x2)

        x1 = x1 / np.linalg.norm(x1)
        x2 = x2 / np.linalg.norm(x2)
        x3 = x3 / np.linalg.norm(x3)

        g = np.array([x1, x2, x3]).transpose()
        return g

    @staticmethod
    def OrientationMatrix2EulerSF(g):
        """
        Compute the Euler angles (in degrees) from the orientation matrix
        in a similar way as done in Mandel_crystal.c
        """
        tol = 0.1
        r = np.zeros(9, dtype=np.float64)  # double precision here
        # Z-set order for tensor is 11 22 33 12 23 13 21 32 31
        r[0] = g[0, 0]
        r[1] = g[1, 1]
        r[2] = g[2, 2]
        r[3] = g[0, 1]
        r[4] = g[1, 2]
        r[5] = g[0, 2]
        r[6] = g[1, 0]
        r[7] = g[2, 1]
        r[8] = g[2, 0]
        phi = np.arccos(r[2])
        if phi == 0.:
            phi2 = 0.
            phi1 = np.arcsin(r[6])
            if abs(np.cos(phi1) - r[0]) > tol:
                phi1 = np.pi - phi1
        else:
            x2 = r[5] / np.sin(phi)
            x1 = r[8] / np.sin(phi);
            if x1 > 1.:
                x1 = 1.
            if x2 > 1.:
                x2 = 1.
            if x1 < -1.:
                x1 = -1.
            if x2 < -1.:
                x2 = -1.
            phi2 = np.arcsin(x2)
            phi1 = np.arcsin(x1)
            if abs(np.cos(phi2) * np.sin(phi) - r[7]) > tol:
                phi2 = np.pi - phi2
            if abs(np.cos(phi1) * np.sin(phi) + r[4]) > tol:
                phi1 = np.pi - phi1
        return np.degrees(np.array([phi1, phi, phi2]))

    @staticmethod
    def OrientationMatrix2Euler(g):
        """
        Compute the Euler angles from the orientation matrix.

        This conversion follows the paper of Rowenhorst et al. :cite:`Rowenhorst2015`.
        In particular when :math:`g_{33} = 1` within the machine precision,
        there is no way to determine the values of :math:`\phi_1` and :math:`\phi_2`
        (only their sum is defined). The convention is to attribute
        the entire angle to :math:`\phi_1` and set :math:`\phi_2` to zero.

        :param g: The 3x3 orientation matrix
        :return: The 3 euler angles in degrees.
        """
        eps = np.finfo('float').eps
        (phi1, Phi, phi2) = (0.0, 0.0, 0.0)
        # treat special case where g[2, 2] = 1
        if np.abs(g[2, 2]) >= 1 - eps:
            if g[2, 2] > 0.0:
                phi1 = np.arctan2(g[0][1], g[0][0])
            else:
                phi1 = -np.arctan2(-g[0][1], g[0][0])
                Phi = np.pi
        else:
            Phi = np.arccos(g[2][2])
            zeta = 1.0 / np.sqrt(1.0 - g[2][2] ** 2)
            phi1 = np.arctan2(g[2][0] * zeta, -g[2][1] * zeta)
            phi2 = np.arctan2(g[0][2] * zeta, g[1][2] * zeta)
        # ensure angles are in the range [0, 2*pi]
        if phi1 < 0.0:
            phi1 += 2 * np.pi
        if Phi < 0.0:
            Phi += 2 * np.pi
        if phi2 < 0.0:
            phi2 += 2 * np.pi
        return np.degrees([phi1, Phi, phi2])

    @staticmethod
    def OrientationMatrix2Rodrigues(g):
        """
        Compute the rodrigues vector from the orientation matrix.

        :param g: The 3x3 orientation matrix representing the rotation.
        :returns: The Rodrigues vector as a 3 components array.
        """
        t = g.trace() + 1
        if np.abs(t) < np.finfo(g.dtype).eps:
            print('warning, returning [0., 0., 0.], consider using axis, angle '
                  'representation instead')
            return np.zeros(3)
        else:
            r1 = (g[1, 2] - g[2, 1]) / t
            r2 = (g[2, 0] - g[0, 2]) / t
            r3 = (g[0, 1] - g[1, 0]) / t
        return np.array([r1, r2, r3])

    @staticmethod
    def OrientationMatrix2Quaternion(g, P=1):
        q0 = 0.5 * np.sqrt(1 + g[0, 0] + g[1, 1] + g[2, 2])
        q1 = P * 0.5 * np.sqrt(1 + g[0, 0] - g[1, 1] - g[2, 2])
        q2 = P * 0.5 * np.sqrt(1 - g[0, 0] + g[1, 1] - g[2, 2])
        q3 = P * 0.5 * np.sqrt(1 - g[0, 0] - g[1, 1] + g[2, 2])

        if g[2, 1] < g[1, 2]:
            q1 = q1 * -1
        elif g[0, 2] < g[2, 0]:
            q2 = q2 * -1
        elif g[1, 0] < g[0, 1]:
            q3 = q3 * -1

        q = Quaternion(np.array([q0, q1, q2, q3]), convention=P)
        return q.quat

    @staticmethod
    def Rodrigues2OrientationMatrix(rod):
        """
        Compute the orientation matrix from the Rodrigues vector.

        :param rod: The Rodrigues vector as a 3 components array.
        :returns: The 3x3 orientation matrix representing the rotation.
        """
        r = np.linalg.norm(rod)
        I = np.diagflat(np.ones(3))
        if r < np.finfo(r.dtype).eps:
            # the rodrigues vector is zero, return the identity matrix
            return I
        theta = 2 * np.arctan(r)
        n = rod / r
        omega = np.array([[0.0, n[2], -n[1]],
                          [-n[2], 0.0, n[0]],
                          [n[1], -n[0], 0.0]])
        g = I + np.sin(theta) * omega + (1 - np.cos(theta)) * omega.dot(omega)
        return g

    @staticmethod
    def Rodrigues2Axis(rod):
        """
        Compute the axis/angle representation from the Rodrigues vector.

        :param rod: The Rodrigues vector as a 3 components array.
        :returns: A tuple in the (axis, angle) form.
        """
        r = np.linalg.norm(rod)
        axis = rod / r
        angle = 2 * np.arctan(r)
        return axis, angle

    @staticmethod
    def Axis2OrientationMatrix(axis, angle):
        """
        Compute the (passive) orientation matrix associated the rotation defined by the given (axis, angle) pair.

        :param axis: the rotation axis.
        :param angle: the rotation angle (degrees).
        :returns: the 3x3 orientation matrix.
        """
        omega = np.radians(angle)
        c = np.cos(omega)
        s = np.sin(omega)
        g = np.array([[c + (1 - c) * axis[0] ** 2,
                       (1 - c) * axis[0] * axis[1] + s * axis[2],
                       (1 - c) * axis[0] * axis[2] - s * axis[1]],
                      [(1 - c) * axis[0] * axis[1] - s * axis[2],
                       c + (1 - c) * axis[1] ** 2,
                       (1 - c) * axis[1] * axis[2] + s * axis[0]],
                      [(1 - c) * axis[0] * axis[2] + s * axis[1],
                       (1 - c) * axis[1] * axis[2] - s * axis[0],
                       c + (1 - c) * axis[2] ** 2]])
        return g

    @staticmethod
    def Euler2Axis(euler):
        """Compute the (axis, angle) representation associated to this (passive)
        rotation expressed by the Euler angles.

        :param euler: 3 euler angles (in degrees).
        :returns: a tuple containing the axis (a vector) and the angle (in radians).
        """
        (phi1, Phi, phi2) = np.radians(euler)
        t = np.tan(0.5 * Phi)
        s = 0.5 * (phi1 + phi2)
        d = 0.5 * (phi1 - phi2)
        tau = np.sqrt(t ** 2 + np.sin(s) ** 2)
        alpha = 2 * np.arctan2(tau, np.cos(s))
        if alpha > np.pi:
            axis = np.array([-t / tau * np.cos(d), -t / tau * np.sin(d), -1 / tau * np.sin(s)])
            angle = 2 * np.pi - alpha
        else:
            axis = np.array([t / tau * np.cos(d), t / tau * np.sin(d), 1 / tau * np.sin(s)])
            angle = alpha
        return axis, angle

    @staticmethod
    def Euler2Quaternion(euler, P=1):
        """Compute the quaternion from the 3 euler angles (in degrees).

        :param tuple euler: the 3 euler angles in degrees.
        :param int P: +1 to compute an active quaternion (default), -1 for a passive quaternion.
        :return: a `Quaternion` instance representing the rotation.
        """
        (phi1, Phi, phi2) = np.radians(euler)
        q0 = np.cos(0.5 * (phi1 + phi2)) * np.cos(0.5 * Phi)
        q1 = np.cos(0.5 * (phi1 - phi2)) * np.sin(0.5 * Phi)
        q2 = np.sin(0.5 * (phi1 - phi2)) * np.sin(0.5 * Phi)
        q3 = np.sin(0.5 * (phi1 + phi2)) * np.cos(0.5 * Phi)
        q = Quaternion(np.array([q0, -P * q1, -P * q2, -P * q3]), convention=P)
        return q

    @staticmethod
    def Euler2Rodrigues(euler):
        """Compute the rodrigues vector from the 3 euler angles (in degrees).

        :param euler: the 3 Euler angles (in degrees).
        :return: the roodrigues vector as a 3 components numpy array.
        """
        (phi1, Phi, phi2) = np.radians(euler)
        a = 0.5 * (phi1 - phi2)
        b = 0.5 * (phi1 + phi2)
        r1 = np.tan(0.5 * Phi) * np.cos(a) / np.cos(b)
        r2 = np.tan(0.5 * Phi) * np.sin(a) / np.cos(b)
        r3 = np.tan(b)
        return np.array([r1, r2, r3])

    @staticmethod
    def Euler2OrientationMatrix(euler):
        """Compute the orientation matrix :math:`\mathbf{g}` associated with
        the 3 Euler angles :math:`(\phi_1, \Phi, \phi_2)`.

        The matrix is calculated via (see the `euler_angles` recipe in the
        cookbook for a detailed example):

        .. math::

           \mathbf{g}=\\begin{pmatrix}
           \cos\phi_1\cos\phi_2 - \sin\phi_1\sin\phi_2\cos\Phi &
           \sin\phi_1\cos\phi_2 + \cos\phi_1\sin\phi_2\cos\Phi &
           \sin\phi_2\sin\Phi \\\\
           -\cos\phi_1\sin\phi_2 - \sin\phi_1\cos\phi_2\cos\Phi &
           -\sin\phi_1\sin\phi_2 + \cos\phi_1\cos\phi_2\cos\Phi &
           \cos\phi_2\sin\Phi \\\\
           \sin\phi_1\sin\Phi & -\cos\phi_1\sin\Phi & \cos\Phi \\\\
           \end{pmatrix}

        :param euler: The triplet of the Euler angles (in degrees).
        :return g: The 3x3 orientation matrix.
        """
        (rphi1, rPhi, rphi2) = np.radians(euler)
        c1 = np.cos(rphi1)
        s1 = np.sin(rphi1)
        c = np.cos(rPhi)
        s = np.sin(rPhi)
        c2 = np.cos(rphi2)
        s2 = np.sin(rphi2)

        # rotation matrix g
        g11 = c1 * c2 - s1 * s2 * c
        g12 = s1 * c2 + c1 * s2 * c
        g13 = s2 * s
        g21 = -c1 * s2 - s1 * c2 * c
        g22 = -s1 * s2 + c1 * c2 * c
        g23 = c2 * s
        g31 = s1 * s
        g32 = -c1 * s
        g33 = c
        g = np.array([[g11, g12, g13], [g21, g22, g23], [g31, g32, g33]])
        return g

    @staticmethod
    def Quaternion2Euler(q):
        """
        Compute Euler angles from a Quaternion
        :param q: Quaternion
        :return: Euler angles (in degrees, Bunge convention)
        """
        P = q.convention
        (q0, q1, q2, q3) = q.quat
        q03 = q0 ** 2 + q3 ** 2
        q12 = q1 ** 2 + q2 ** 2
        chi = np.sqrt(q03 * q12)
        if chi == 0.:
            if q12 == 0.:
                phi_1 = atan2(-2 * P * q0 * q3, q0 ** 2 - q3 ** 2)
                Phi = 0.
            else:
                phi_1 = atan2(-2 * q1 * q2, q1 ** 2 - q2 ** 2)
                Phi = pi
            phi_2 = 0.
        else:
            phi_1 = atan2((q1 * q3 - P * q0 * q2) / chi,
                          (-P * q0 * q1 - q2 * q3) / chi)
            Phi = atan2(2 * chi, q03 - q12)
            phi_2 = atan2((P * q0 * q2 + q1 * q3) / chi,
                          (q2 * q3 - P * q0 * q1) / chi)
        return np.degrees([phi_1, Phi, phi_2])

    @staticmethod
    def Quaternion2OrientationMatrix(q):
        P = q.convention
        (q0, q1, q2, q3) = q.quat
        qbar = q0 ** 2 - q1 ** 2 - q2 ** 2 - q3 ** 2
        g = np.array([[qbar + 2 * q1 ** 2, 2 * (q1 * q2 - P * q0 * q3), 2 * (q1 * q3 + P * q0 * q2)],
                      [2 * (q1 * q2 + P * q0 * q3), qbar + 2 * q2 ** 2, 2 * (q2 * q3 - P * q0 * q1)],
                      [2 * (q1 * q3 - P * q0 * q2), 2 * (q2 * q3 + P * q0 * q1), qbar + 2 * q3 ** 2]])
        return g

    @staticmethod
    def read_euler_txt(txt_path):
        """
        Read a set of euler angles from an ascii file.

        This method is deprecated, please use `read_orientations`.

        :param str txt_path: path to the text file containing the euler angles.
        :returns dict: a dictionary with the line number and the corresponding
           orientation.
        """
        return Orientation.read_orientations(txt_path)

    @staticmethod
    def read_orientations(txt_path, data_type='euler', **kwargs):
        """
        Read a set of grain orientations from a text file.

        The text file must be organised in 3 columns (the other are ignored),
        corresponding to either the three euler angles or the three rodrigues
        vector components, depending on the data_type). Internally the ascii
        file is read by the genfromtxt function of numpy, to which additional
        keyworks (such as the delimiter) can be passed to via the kwargs
        dictionnary.

        :param str txt_path: path to the text file containing the orientations.
        :param str data_type: 'euler' (default) or 'rodrigues'.
        :param dict kwargs: additional parameters passed to genfromtxt.
        :returns dict: a dictionary with the line number and the corresponding
        orientation.
        """
        data = np.genfromtxt(txt_path, **kwargs)
        size = len(data)
        orientations = []
        for i in range(size):
            angles = np.array([float(data[i, 0]), float(data[i, 1]), float(data[i, 2])])
            if data_type == 'euler':
                orientations.append([i + 1, Orientation.from_euler(angles)])
            elif data_type == 'rodrigues':
                orientations.append([i + 1, Orientation.from_rodrigues(angles)])
        return dict(orientations)

    @staticmethod
    def read_euler_from_zset_inp(inp_path):
        """Read a set of grain orientations from a z-set input file.

        In z-set input files, the orientation data may be specified
        either using the rotation of two vector, euler angles or
        rodrigues components directly. For instance the following
        lines are extracted from a polycrystalline calculation file
        using the rotation keyword:

        ::

         **elset elset1 *file au.mat *integration theta_method_a 1.0 1.e-9 150
          *rotation x1 0.438886 -1.028805 0.197933 x3 1.038339 0.893172 1.003888
         **elset elset2 *file au.mat *integration theta_method_a 1.0 1.e-9 150
          *rotation x1 0.178825 -0.716937 1.043300 x3 0.954345 0.879145 1.153101
         **elset elset3 *file au.mat *integration theta_method_a 1.0 1.e-9 150
          *rotation x1 -0.540479 -0.827319 1.534062 x3 1.261700 1.284318 1.004174
         **elset elset4 *file au.mat *integration theta_method_a 1.0 1.e-9 150
          *rotation x1 -0.941278 0.700996 0.034552 x3 1.000816 1.006824 0.885212
         **elset elset5 *file au.mat *integration theta_method_a 1.0 1.e-9 150
          *rotation x1 -2.383786 0.479058 -0.488336 x3 0.899545 0.806075 0.984268

        :param str inp_path: the path to the ascii file to read.
        :returns dict: a dictionary of the orientations associated with the
            elset names.
        """
        inp = open(inp_path)
        lines = inp.readlines()
        for i, line in enumerate(lines):
            if line.lstrip().startswith('***material'):
                break
        euler_lines = []
        for j, line in enumerate(lines[i + 1:]):
            # read until next *** block
            if line.lstrip().startswith('***'):
                break
            if not line.lstrip().startswith('%') and line.find('**elset') >= 0:
                euler_lines.append(line)
        euler = []
        for l in euler_lines:
            tokens = l.split()
            elset = tokens[tokens.index('**elset') + 1]
            irot = tokens.index('*rotation')
            if tokens[irot + 1] == 'x1':
                x1 = np.empty(3, dtype=float)
                x1[0] = float(tokens[irot + 2])
                x1[1] = float(tokens[irot + 3])
                x1[2] = float(tokens[irot + 4])
                x3 = np.empty(3, dtype=float)
                x3[0] = float(tokens[irot + 6])
                x3[1] = float(tokens[irot + 7])
                x3[2] = float(tokens[irot + 8])
                euler.append([elset,
                              Orientation.Zrot2OrientationMatrix(x1=x1, x3=x3)])
            else:  # euler angles
                phi1 = tokens[irot + 1]
                Phi = tokens[irot + 2]
                phi2 = tokens[irot + 3]
                angles = np.array([float(phi1), float(Phi), float(phi2)])
                euler.append([elset, Orientation.from_euler(angles)])
        return dict(euler)

    def slip_system_orientation_tensor(self, s):
        """Compute the orientation strain tensor m^s for this
        :py:class:`~pymicro.crystal.microstructure.Orientation` and the given
        slip system.

        :param s: an instance of :py:class:`~pymicro.crystal.lattice.SlipSystem`

        .. math::

          M^s_{ij} = \left(l^s_i.n^s_j)
        """
        gt = self.orientation_matrix().transpose()
        plane = s.get_slip_plane()
        n_rot = np.dot(gt, plane.normal())
        slip = s.get_slip_direction()
        l_rot = np.dot(gt, slip.direction())
        return np.outer(l_rot, n_rot)

    def slip_system_orientation_strain_tensor(self, s):
        """Compute the orientation strain tensor m^s for this
        :py:class:`~pymicro.crystal.microstructure.Orientation` and the given
        slip system.

        :param s: an instance of :py:class:`~pymicro.crystal.lattice.SlipSystem`

        .. math::

          m^s_{ij} = \\frac{1}{2}\left(l^s_i.n^s_j + l^s_j.n^s_i)
        """
        gt = self.orientation_matrix().transpose()
        plane = s.get_slip_plane()
        n_rot = np.dot(gt, plane.normal())
        slip = s.get_slip_direction()
        l_rot = np.dot(gt, slip.direction())
        m = 0.5 * (np.outer(l_rot, n_rot) + np.outer(n_rot, l_rot))
        return m

    def slip_system_orientation_rotation_tensor(self, s):
        """Compute the orientation rotation tensor q^s for this
        :py:class:`~pymicro.crystal.microstructure.Orientation` and the given
        slip system.

        :param s: an instance of :py:class:`~pymicro.crystal.lattice.SlipSystem`

        .. math::

          q^s_{ij} = \\frac{1}{2}\left(l^s_i.n^s_j - l^s_j.n^s_i)
        """
        gt = self.orientation_matrix().transpose()
        plane = s.get_slip_plane()
        n_rot = np.dot(gt, plane.normal())
        slip = s.get_slip_direction()
        l_rot = np.dot(gt, slip.direction())
        q = 0.5 * (np.outer(l_rot, n_rot) - np.outer(n_rot, l_rot))
        return q

    def schmid_factor(self, slip_system, load_direction=[0., 0., 1]):
        """Compute the Schmid factor for this crystal orientation and the
        given slip system.

        :param slip_system: a `SlipSystem` instance.
        :param load_direction: a unit vector describing the loading direction
            (default: vertical axis [0, 0, 1]).
        :return float: a number between 0 ad 0.5.
        """
        plane = slip_system.get_slip_plane()
        gt = self.orientation_matrix().transpose()
        n_rot = np.dot(gt, plane.normal())  # plane.normal() is a unit vector
        slip = slip_system.get_slip_direction().direction()
        slip_rot = np.dot(gt, slip)
        schmid_factor = np.abs(np.dot(n_rot, load_direction) *
                               np.dot(slip_rot, load_direction))
        return schmid_factor

    def compute_all_schmid_factors(self, slip_systems,
                                   load_direction=[0., 0., 1], verbose=False):
        """Compute all Schmid factors for this crystal orientation and the
        given list of slip systems.

        :param slip_systems: a list of the slip systems from which to compute
            the Schmid factor values.
        :param load_direction: a unit vector describing the loading direction
            (default: vertical axis [0, 0, 1]).
        :param bool verbose: activate verbose mode.
        :return list: a list of the schmid factors.
        """
        schmid_factor_list = []
        for ss in slip_systems:
            sf = self.schmid_factor(ss, load_direction)
            if verbose:
                print('Slip system: %s, Schmid factor is %.3f' % (ss, sf))
            schmid_factor_list.append(sf)
        return schmid_factor_list


class Grain:
    """
    Class defining a crystallographic grain.

    A grain has a constant crystallographic `Orientation` and a grain id. The
    center attribute is the center of mass of the grain in world coordinates.
    The volume of the grain is expressed in pixel/voxel unit.
    """

    def __init__(self, grain_id, grain_orientation):
        self.id = grain_id
        self.orientation = grain_orientation
        self.center = np.array([0., 0., 0.])
        self.volume = 0
        self.vtkmesh = None
        self.hkl_planes = []

    def __repr__(self):
        """Provide a string representation of the class."""
        s = '%s\n * id = %d\n' % (self.__class__.__name__, self.id)
        s += ' * %s\n' % (self.orientation)
        s += ' * center %s\n' % np.array_str(self.center)
        s += ' * has vtk mesh ? %s\n' % (self.vtkmesh != None)
        return s

    def get_volume(self):
        return self.volume

    def get_volume_fraction(self, total_volume=None):
        """Compute the grain volume fraction.

        :param float total_volume: the total volume value to use.
        :return float: the grain volume fraction as a number in the range [0, 1].
        """
        if not total_volume:
            return 1.
        else:
            return self.volume / total_volume

    def schmid_factor(self, slip_system, load_direction=[0., 0., 1]):
        """Compute the Schmid factor of this grain for the given slip system
        and loading direction.

        :param slip_system: a `SlipSystem` instance.
        :param load_direction: a unit vector describing the loading direction
            (default: vertical axis [0, 0, 1]).
        :return float: a number between 0 ad 0.5.
        """
        return self.orientation.schmid_factor(slip_system, load_direction)

    def SetVtkMesh(self, mesh):
        """Set the VTK mesh of this grain.

        :param mesh: the grain mesh in VTK format.
        """
        self.vtkmesh = mesh

    def add_vtk_mesh(self, array, contour=True, verbose=False):
        """Add a mesh to this grain.

        This method process a labeled array to extract the geometry of the
        grain. The grain shape is defined by the pixels with a value of the
        grain id. A vtkUniformGrid object is created and thresholded or
        contoured depending on the value of the flag `contour`. The resulting
        mesh is returned, centered on the center of mass of the grain.

        :param ndarray array: a numpy array from which to extract the grain shape.
        :param bool contour: a flag to use contour mode for the shape.
        :param bool verbose: activate verbose mode.
        """
        label = self.id  # we use the grain id here...
        # create vtk structure
        from scipy import ndimage
        from vtk.util import numpy_support
        grain_size = np.shape(array)
        array_bin = (array == label).astype(np.uint8)
        local_com = ndimage.measurements.center_of_mass(array_bin, array)
        vtk_data_array = numpy_support.numpy_to_vtk(np.ravel(array_bin, order='F'), deep=1)
        grid = vtk.vtkUniformGrid()
        grid.SetOrigin(-local_com[0], -local_com[1], -local_com[2])
        grid.SetSpacing(1, 1, 1)
        if vtk.vtkVersion().GetVTKMajorVersion() > 5:
            grid.SetScalarType(vtk.VTK_UNSIGNED_CHAR, vtk.vtkInformation())
        else:
            grid.SetScalarType(vtk.VTK_UNSIGNED_CHAR)
        if contour:
            grid.SetExtent(0, grain_size[0] - 1, 0,
                           grain_size[1] - 1, 0, grain_size[2] - 1)
            grid.GetPointData().SetScalars(vtk_data_array)
            # contouring selected grain
            contour = vtk.vtkContourFilter()
            if vtk.vtkVersion().GetVTKMajorVersion() > 5:
                contour.SetInputData(grid)
            else:
                contour.SetInput(grid)
            contour.SetValue(0, 0.5)
            contour.Update()
            if verbose:
                print(contour.GetOutput())
            self.SetVtkMesh(contour.GetOutput())
        else:
            grid.SetExtent(0, grain_size[0], 0, grain_size[1], 0, grain_size[2])
            grid.GetCellData().SetScalars(vtk_data_array)
            # threshold selected grain
            thresh = vtk.vtkThreshold()
            thresh.ThresholdBetween(0.5, 1.5)
            # thresh.ThresholdBetween(label-0.5, label+0.5)
            if vtk.vtkVersion().GetVTKMajorVersion() > 5:
                thresh.SetInputData(grid)
            else:
                thresh.SetInput(grid)
            thresh.Update()
            if verbose:
                print('thresholding label: %d' % label)
                print(thresh.GetOutput())
            self.SetVtkMesh(thresh.GetOutput())

    def vtk_file_name(self):
        return 'grain_%d.vtu' % self.id

    def save_vtk_repr(self, file_name=None):
        import vtk
        if not file_name:
            file_name = self.vtk_file_name()
        print('writting ' + file_name)
        writer = vtk.vtkXMLUnstructuredGridWriter()
        writer.SetFileName(file_name)
        if vtk.vtkVersion().GetVTKMajorVersion() > 5:
            writer.SetInputData(self.vtkmesh)
        else:
            writer.SetInput(self.vtkmesh)
        writer.Write()

    def load_vtk_repr(self, file_name, verbose=False):
        import vtk
        if verbose:
            print('reading ' + file_name)
        reader = vtk.vtkXMLUnstructuredGridReader()
        reader.SetFileName(file_name)
        reader.Update()
        self.vtkmesh = reader.GetOutput()

    def orientation_matrix(self):
        """A method to access the grain orientation matrix.

        :return: the grain 3x3 orientation matrix.
        """
        return self.orientation.orientation_matrix()

    def dct_omega_angles(self, hkl, lambda_keV, verbose=False):
        """Compute the two omega angles which satisfy the Bragg condition.

        For a grain with a given crystal orientation sitting on a vertical
        rotation axis, there is exactly two omega positions in [0, 2pi] for
        which a particular hkl reflexion will fulfil Bragg's law.
        See :py:func:`~pymicro.crystal.microstructure.Orientation.dct_omega_angles`
        of the :py:class:`~pymicro.crystal.microstructure.Orientation` class.

        :param hkl: The given cristallographic :py:class:`~pymicro.crystal.lattice.HklPlane`
        :param float lambda_keV: The X-rays energy expressed in keV
        :param bool verbose: Verbose mode (False by default)
        :return tuple: (w1, w2) the two values of the omega angle.
        """
        return self.orientation.dct_omega_angles(hkl, lambda_keV, verbose)

    @staticmethod
    def from_dct(label=1, data_dir='.'):
        """Create a `Grain` instance from a DCT grain file.

        :param int label: the grain id.
        :param str data_dir: the data root from where to fetch data files.
        :return: a new grain instance.
        """
        grain_path = os.path.join(data_dir, '4_grains', 'phase_01', 'grain_%04d.mat' % label)
        grain_info = h5py.File(grain_path)
        g = Grain(label, Orientation.from_rodrigues(grain_info['R_vector'].value))
        g.center = grain_info['center'].value
        # add spatial representation of the grain if reconstruction is available
        grain_map_path = os.path.join(data_dir, '5_reconstruction', 'phase_01_vol.mat')
        if os.path.exists(grain_map_path):
            with h5py.File(grain_map_path, 'r') as f:
                # because how matlab writes the data, we need to swap X and Z axes in the DCT volume
                vol = f['vol'].value.transpose(2, 1, 0)
                from scipy import ndimage
                grain_data = vol[ndimage.find_objects(vol == label)[0]]
                g.volume = ndimage.measurements.sum(vol == label)
                # create the vtk representation of the grain
                g.add_vtk_mesh(grain_data, contour=False)
        return g


class GrainData(tables.IsDescription):
    """
       Description class specifying structured storage of grain data in
       Microstructure Class, in HDF5 node /GrainData/GrainDataTable
    """
    # grain identity number
    idnumber = tables.Int32Col()  # Signed 32-bit integer
    # grain volume
    volume = tables.Float32Col()  # float
    # grain center of mass coordinates
    center = tables.Float32Col(shape=(3,))  # float  (double-precision)
    # Rodriguez vector defining grain orientation
    orientation = tables.Float32Col(shape=(3,))  # float  (double-precision)
    # Grain Bounding box
    bounding_box = tables.Int32Col(shape=(3, 2))  # Signed 64-bit integer


class Microstructure(SampleData):
    """
    Class used to manipulate a full microstructure derived from the
    `SampleData` class.

    As SampleData, this class is a data container for a mechanical sample and
    its microstructure, synchronized with a HDF5 file and a XML file
    Microstructure implements a hdf5 data model specific to polycrystalline
    sample data.

    The dataset maintains a `GrainData` instance which inherits from
    tables.IsDescription and acts as a structured array containing the grain
    attributes such as id, orientations (in form of rodrigues vectors), volume
    and bounding box.

    A crystal `Lattice` is also associated to the microstructure and used in
    all crystallography calculations.
    """

    def __init__(self,
                 filename=None, name='micro', description='empty',
                 verbose=False, overwrite_hdf5=False, phase=None,
                 autodelete=False, **keywords):
        if filename is None:
            # only add '_' if not present at the end of name
            filename = name + (not name.endswith('_')) * '_' + 'data'

        SampleData.__init__(self, filename, name, description, verbose,
                            overwrite_hdf5, autodelete, **keywords)
        if not (self._file_exist):
            self.set_active_grain_map()
        else:
            self.active_grain_map = self.get_attribute('active_grain_map',
                                                       'CellData')
        # TODO find a way not to overwrite the sample name when an existing file is read
        #self.set_sample_name(name)
        self.grains = self.get_node('GrainDataTable')
<<<<<<< HEAD
        self._init_lattice(lattice)
=======
        self._init_phase(phase)
        self.active_phase_id = 1
        self.vtkmesh = None
>>>>>>> 4c61af49
        self.sync()
        return

    def __repr__(self):
        """Provide a string representation of the class."""
        s = '%s\n' % self.__class__.__name__
        s += '* name: %s\n' % self.get_sample_name()
        # TODO print phases here
        s += '* lattice: %s\n' % self.get_lattice()
        s += '\n'
        # if self._verbose:
        #     for g in self.grains:
        #         s += '* %s' % g.__repr__
        s += SampleData.__repr__(self)
        return s

    def minimal_data_model(self):
        """Data model for a polycrystalline microstructure.

        Specify the minimal contents of the hdf5 (Group names, paths and group
        types) in the form of a dictionary {content: location}. This extends
        `~pymicro.core.SampleData.minimal_data_model` method.

        :return: a tuple containing the two dictionnaries.
        """
        minimal_content_index_dic = {'Image_data': '/CellData',
                                     'grain_map': '/CellData/grain_map',
                                     'phase_map': '/CellData/phase_map',
                                     'mask': '/CellData/mask',
                                     'Mesh_data': '/MeshData',
                                     'Grain_data': '/GrainData',
                                     'GrainDataTable': ('/GrainData/'
                                                        'GrainDataTable'),
                                     'Phase_data': '/PhaseData'}
        minimal_content_type_dic = {'Image_data': '3DImage',
                                    'grain_map': 'Array',
                                    'phase_map': 'Array',
                                    'mask': 'Array',
                                    'Mesh_data': 'Mesh',
                                    'Grain_data': 'Group',
                                    'GrainDataTable': GrainData,
                                    'Phase_data': 'Group'}
        return minimal_content_index_dic, minimal_content_type_dic

    def _init_phase(self, phase):
        self._phases = []
        if phase is None:
            # create a default crystalline phase
            phase = CrystallinePhase()
        # if the h5 file does not exist yet, store the phase as metadata
        if not self._file_exist:  #FIXME is this useful?
            self.add_phase(phase)
        else:
            self.sync_phases()
            # if no phase is there, create one
            if len(self.get_phase_ids_list()) == 0:
                print('no phase was found in this dataset, adding a defualt one')
                self.add_phase(phase)
        return

    def sync_phases(self):
        """This method sync the _phases attribute with the content of the hdf5
        file.
        """
        self._phases = []
        # loop on the phases present in the group /PhaseData
        phase_group = self.get_node('/PhaseData')
        for child in phase_group._v_children:
            d = self.get_dic_from_attributes('/PhaseData/%s' % child)
            print(d)
            phase = CrystallinePhase.from_dict(d)
            self._phases.append(phase)
        print('%d phases found in the data set' % len(self._phases))

    def set_phase(self, phase):
        """Set a phase for the given `phase_id`.

        If the phase id does not correspond to one of the existing phase,
        nothing is done.

        :param CrystallinePhase phase: the phase to use.
        :param int phase_id:
        """
        if phase.phase_id > self.get_number_of_phases():
            print('the phase_id given (%d) does not correspond to any existing '
                  'phase, the phase list has not been modified.')
            return
        d = phase.to_dict()
        print('setting phase %d with %s' % (phase.phase_id, phase.name))
        self.add_attributes(d, '/PhaseData/phase_%02d' % phase.phase_id)
        self.sync_phases()

    def set_phases(self, phase_list):
        """Set a list of phases for this microstructure.

        The different phases in the list are added in that order.

        :param list phase_list: the list of phases to use.
        """
        # delete all node in the phase_group
        self.remove_node('/PhaseData', recursive=True)
        self.add_group('PhaseData', location='/', indexname='Phase_data')
        self.sync_phases()
        # add each phase
        for phase in phase_list:
            self.add_phase(phase)

    def get_number_of_phases(self):
        """Return the number of phases in this microstructure.

        Each crystal phase is stored in a list attribute: `_phases`. Note that
        it may be different (although it should not) from the different
        phase ids in the phase_map array.

        :return int: the number of phases in the microstructure.
        """
        return len(self._phases)

    def get_number_of_grains(self, from_grain_map=False):
        """Return the number of grains in this microstructure.

        :return: the number of grains in the microstructure.
        """
        if from_grain_map:
            return len(np.unique(self.get_grain_map()))
        else:
            return self.grains.nrows

    def add_phase(self, phase):
        """Add a new phase to this microstructure.

        Before adding this phase, the phase id is set to the corresponding id.

        :param CrystallinePhase phase: the phase to add.
        """
        # this phase should have id self.get_number_of_phases() + 1
        new_phase_id = self.get_number_of_phases() + 1
        if not phase.phase_id == new_phase_id:
            print('warning, adding phase with phase_id = %d (was %d)' %
                  (new_phase_id, phase.phase_id))
        phase.phase_id = new_phase_id
        self._phases.append(phase)
        self.add_group('phase_%02d' % new_phase_id, location='/PhaseData',
                       indexname='phase_%02d' % new_phase_id, replace=True)
        d = phase.to_dict()
        self.add_attributes(d, '/PhaseData/phase_%02d' % new_phase_id)
        print('new phase added: %s' % phase.name)

    def get_phase_ids_list(self):
        """Return the list of the phase ids."""
        return [phase.phase_id for phase in self._phases]

    def get_phase(self, phase_id=None):
        """Get a crystalline phase.

        If no phase_id is given, the active phase is returned.

        :param int phase_id: the id of the phase to return.
        :return: the `CrystallinePhase` corresponding to the id.
        """
        if phase_id is None:
            phase_id = self.active_phase_id
        index = self.get_phase_ids_list().index(phase_id)
        return self._phases[index]

    def get_lattice(self, phase_id=None):
        """Get the crystallographic lattice associated with this microstructure.

        If no phase_id is given, the `Lattice` of the active phase is returned.

        :return: an instance of the `Lattice class`.
        """
        return self.get_phase(phase_id).get_lattice()

    def get_grain_map(self, as_numpy=True):
        grain_map = self.get_field(self.active_grain_map)
        if self._is_empty(self.active_grain_map):
            grain_map = None
        elif grain_map.ndim == 2:
            # reshape to 3D
            grain_map = grain_map.reshape((grain_map.shape[0],
                                           grain_map.shape[1], 1))
        return grain_map

    def get_phase_map(self, as_numpy=True):
        phase_map = self.get_field('phase_map')
        if self._is_empty('phase_map'):
            phase_map = None
        elif phase_map.ndim == 2:
            # reshape to 3D
            phase_map = phase_map.reshape((phase_map.shape[0],
                                           phase_map.shape[1], 1))
        return phase_map

    def get_mask(self, as_numpy=False):
        mask = self.get_field('mask')
        if self._is_empty('mask'):
            mask = None
        elif mask.ndim == 2:
            # reshape to 3D
            mask = mask.reshape((mask.shape[0],
                                 mask.shape[1], 1))
        return mask

    def get_ids_from_grain_map(self):
        """Return the list of grain ids found in the grain map.

        By convention, only positive values are taken into account, 0 is
        reserved for the background and -1 for overlap regions.

        :return: a 1D numpy array containing the grain ids.
        """
        grain_map = self.get_node('grain_map')
        grains_id = np.unique(grain_map)
        grains_id = grains_id[grains_id > 0]
        return grains_id

    def get_grain_ids(self):
        """Return the grain ids found in the GrainDataTable.

        :return: a 1D numpy array containing the grain ids.
        """
        return self.get_tablecol('GrainDataTable', 'idnumber')

    @staticmethod
    def id_list_to_condition(id_list):
        """Convert a list of id to a condition to filter the grain table.

        The condition will be interpreted using Numexpr typically using
        a `read_where` call on the grain data table.

        :param list id_list: a non empty list of the grain ids.
        :return: the condition as a string .
        """
        if not len(id_list) > 0:
            raise ValueError('the list of grain ids must not be empty')
        condition = "\'(idnumber == %d)" % id_list[0]
        for grain_id in id_list[1:]:
            condition += " | (idnumber == %d)" % grain_id
        condition += "\'"
        return condition

    def get_grain_volumes(self, id_list=None):
        """Get the grain volumes.

        The grain data table is queried and the volumes of the grains are
        returned in a single array. An optional list of grain ids can be used
        to restrict the grains, by default all the grain volumes are returned.

        :param list id_list: a non empty list of the grain ids.
        :return: a numpy array containing the grain volumes.
        """
        if id_list:
            condition = Microstructure.id_list_to_condition(id_list)
            return self.grains.read_where(eval(condition))['volume']
        else:
            return self.get_tablecol('GrainDataTable', 'volume')

    def get_grain_centers(self, id_list=None):
        """Get the grain centers.

        The grain data table is queried and the centers of the grains are
        returned in a single array. An optional list of grain ids can be used
        to restrict the grains, by default all the grain centers are returned.

        :param list id_list: a non empty list of the grain ids.
        :return: a numpy array containing the grain centers.
        """
        if id_list:
            condition = Microstructure.id_list_to_condition(id_list)
            return self.grains.read_where(eval(condition))['center']
        else:
            return self.get_tablecol('GrainDataTable', 'center')

    def get_grain_rodrigues(self, id_list=None):
        """Get the grain rodrigues vectors.

        The grain data table is queried and the rodrigues vectors of the grains
        are returned in a single array. An optional list of grain ids can be
        used to restrict the grains, by default all the grain rodrigues vectors
        are returned.

        :param list id_list: a non empty list of the grain ids.
        :return: a numpy array containing the grain rodrigues vectors.
        """
        if id_list:
            condition = Microstructure.id_list_to_condition(id_list)
            return self.grains.read_where(eval(condition))['orientation']
        else:
            return self.get_tablecol('GrainDataTable', 'orientation')

    def get_grain_orientations(self, id_list=None):
        """Get a list of the grain orientations.

        The grain data table is queried to retreiv the rodrigues vectors.
        An optional list of grain ids can be used to restrict the grains.
        A list of `Orientation` instances is then created and returned.

        :param list id_list: a non empty list of the grain ids.
        :return: a list of the grain orientations.
        """
        rods = self.get_grain_rodrigues(id_list)
        orientations = [Orientation.from_rodrigues(rod) for rod in rods]
        return orientations

    def get_grain_bounding_boxes(self, id_list=None):
        """Get the grain bounding boxes.

        The grain data table is queried and the bounding boxes of the grains
        are returned in a single array. An optional list of grain ids can be
        used to restrict the grains, by default all the grain bounding boxes
        are returned.

        :param list id_list: a non empty list of the grain ids.
        :return: a numpy array containing the grain bounding boxes.
        """
        if id_list:
            condition = Microstructure.id_list_to_condition(id_list)
            return self.grains.read_where(eval(condition))['bounding_box']
        else:
            return self.get_tablecol('GrainDataTable', 'bounding_box')

    def get_voxel_size(self):
        """Get the voxel size for image data of the microstructure.

        If this instance of `Microstructure` has no image data, None is returned.
        """
        try:
            return self.get_attribute(attrname='spacing',
                                      nodename='/CellData')[0]
        except:
            return None

    def get_grain(self, gid):
        """Get a particular grain given its id.

        This method browses the microstructure and return the grain
        corresponding to the given id. If the grain is not found, the
        method raises a `ValueError`.

        :param int gid: the grain id.
        :return: The method return a new `Grain` instance with the corresponding id.
        """
        try:
            gr = self.grains.read_where('(idnumber == gid)')[0]
        except:
            raise ValueError('grain %d not found in the microstructure' % gid)
        grain = Grain(gr['idnumber'],
                      Orientation.from_rodrigues(gr['orientation']))
        grain.center = gr['center']
        grain.volume = gr['volume']
        return grain

    def get_all_grains(self):
        """Build a list of `Grain` instances for all grains in this `Microstructure`.

        :return: a list of the grains.
        """
        grains_list = [self.get_grain(gid)
                       for gid in self.get_tablecol('GrainDataTable', 'idnumber')]
        return grains_list

    def get_grain_positions(self):
        """Return all the grain positions as a numpy array of shape (n, 3)
        where n is the number of grains.

        :return: a numpy array of shape (n, 3) of the grain positions.
        """
        return self.grains[:]['center']

    def get_grain_volume_fractions(self):
        """Compute all grains volume fractions.

        :return: a 1D numpy array with all grain volume fractions.
        """
        total_volume = np.sum(self.grains[:]['volume'])
        return self.grains[:]['volume'] / total_volume

    def get_grain_volume_fraction(self, gid, use_total_volume_value=None):
        """Compute the volume fraction of this grain.

        :param int gid: the grain id.
        :param float use_total_volume_value: the total volume value to use.
        :return float: the grain volume fraction as a number in the range [0, 1].
        """
        # compute the total volume
        if use_total_volume_value:
            total_volume = use_total_volume_value
        else:
            # sum all the grain volume to compute the total volume
            total_volume = np.sum(self.get_grain_volumes())
        volume_fraction = self.get_grain_volumes(id_list=[gid])[0] / total_volume
        return volume_fraction

    def set_orientations(self, orientations):
        """ Store grain orientations array in GrainDataTable

            orientation : (Ngrains, 3) array of rodrigues orientation vectors
        """
        self.set_tablecol('GrainDataTable', 'orientation', column=orientations)
        return

    def set_centers(self, centers):
        """ Store grain centers array in GrainDataTable

            centers : (Ngrains, 3) array of grain centers of mass
        """
        self.set_tablecol('GrainDataTable', 'center', column=centers)
        return

    def set_bounding_boxes(self, bounding_boxes):
        """ Store grain bounding boxes array in GrainDataTable
        """
        self.set_tablecol('GrainDataTable', 'bounding_box', column=bounding_boxes)
        return

    def set_volumes(self, volumes):
        """ Store grain volumes array in GrainDataTable
        """
        self.set_tablecol('GrainDataTable', 'volume', column=volumes)
        return

    def set_lattice(self, lattice, phase_id=None):
        """Set the crystallographic lattice associated with this microstructure.

        If no `phase_id` is specified, the lattice will be set for the active
        phase.

        :param Lattice lattice: an instance of the `Lattice class`.
        :param int phase_id: the id of the phase to set the lattice.
        """
        if phase_id is None:
            phase_id = self.active_phase_id
        self.get_phase(phase_id)._lattice = lattice

    def set_active_grain_map(self, map_name='grain_map'):
        """Set the active grain map name to inputed string.

        The active_grain_map string is used as Name to get the grain_map field
        in the dataset through the SampleData "get_field" method.
        """
        self.active_grain_map = map_name
        self.add_attributes({'active_grain_map':map_name}, 'CellData')
        return

    def set_grain_map(self, grain_map, voxel_size=None,
                      map_name='grain_map', **keywords):
        """Set the grain map for this microstructure.

        :param ndarray grain_map: a 2D or 3D numpy array.
        :param float voxel_size: the size of the voxels in mm unit. Used only
            if the CellData image Node must be created.
        """
        create_image = True
        if self.__contains__('CellData'):
            empty = self.get_attribute(attrname='empty', nodename='CellData')
            if not empty:
                create_image = False
        if create_image:
            if (voxel_size is None):
                msg = 'Please specify voxel size for CellData image'
                raise ValueError(msg)
            if np.isscalar(voxel_size):
                dim = len(grain_map.shape)
                spacing_array = voxel_size*np.ones((dim,))
            else:
                if len(voxel_size) != len(grain_map.shape):
                    raise ValueError('voxel_size array must have a length '
                                     'equal to grain_map shape')
                spacing_array = voxel_size
            self.add_image_from_field(field_array=grain_map,
                                      fieldname=map_name,
                                      imagename='CellData', location='/',
                                      spacing=spacing_array,
                                      replace=True, **keywords)
        else:
            # Handle case of a 2D Microstrucutre: squeeze grain map to
            # ensure (Nx,Ny,1) array will be stored as (Nx,Ny)
            if self._get_group_type('CellData')  == '2DImage':
                grain_map = grain_map.squeeze()
            self.add_field(gridname='CellData', fieldname=map_name,
                           array=grain_map, replace=True, **keywords)
        self.set_active_grain_map(map_name)
        return

    def set_phase_map(self, phase_map, voxel_size=None, **keywords):
        """Set the phase map for this microstructure.

        :param ndarray phase_map: a 2D or 3D numpy array.
        :param float voxel_size: the size of the voxels in mm unit. Used only
            if the CellData image Node must be created.
        """
        create_image = True
        if self.__contains__('CellData'):
            empty = self.get_attribute(attrname='empty', nodename='CellData')
            if not empty:
                create_image = False
        if create_image:
            if voxel_size is None:
                msg = 'Please specify voxel size for CellData image'
                raise ValueError(msg)
            if np.isscalar(voxel_size):
                dim = len(phase_map.shape)
                spacing_array = voxel_size*np.ones((dim,))
            else:
                if len(voxel_size) != len(phase_map.shape):
                    raise ValueError('voxel_size array must have a length '
                                     'equal to grain_map shape')
                spacing_array = voxel_size
            self.add_image_from_field(phase_map, 'phase_map',
                                      imagename='CellData', location='/',
                                      spacing=spacing_array,
                                      replace=True, **keywords)
        else:
            self.add_field(gridname='CellData', fieldname='phase_map',
                           array=phase_map, replace=True, **keywords)

    def set_mask(self, mask, voxel_size=None, **keywords):
        """Set the mask for this microstructure.

        :param ndarray mask: a 2D or 3D numpy array.
        :param float voxel_size: the size of the voxels in mm unit. Used only
            if the CellData image Node must be created.
        """
        create_image = True
        if self.__contains__('CellData'):
            empty = self.get_attribute(attrname='empty', nodename='CellData')
            if not (empty):
                create_image = False
        if create_image:
            if (voxel_size is None):
                msg = 'Please specify voxel size for CellData image'
                raise ValueError(msg)
            if np.isscalar(voxel_size):
                dim = len(mask.shape)
                spacing_array = voxel_size*np.ones((dim,))
            else:
                if len(voxel_size) != len(mask.shape):
                    raise ValueError('voxel_size array must have a length '
                                     'equal to grain_map shape')
                spacing_array = voxel_size
            self.add_image_from_field(mask, 'mask',
                                      imagename='CellData', location='/',
                                      spacing=spacing_array,
                                      replace=True, **keywords)
        else:
            self.add_field(gridname='CellData', fieldname='mask',
                           array=mask, replace=True, **keywords)
        return

    def set_random_orientations(self):
        """ Set random orientations for all grains in GrainDataTable """
        for grain in self.grains:
            o = Orientation.random()
            grain['orientation'] = o.rod
            grain.update()
        self.grains.flush()
        return

    def remove_grains_not_in_map(self):
        """Remove from GrainDataTable grains that are not in the grain map."""
        _,not_in_map,_ = self.compute_grains_map_table_intersection()
        self.remove_grains_from_table(not_in_map)
        return

    def remove_small_grains(self, min_volume=1.0, sync_table=False,
                            new_grain_map_name=None):
        """Remove from grain_map and grain data table small volume grains.

        Removed grains in grain map will be replaced by background ID (0).
        To be sure that the method acts consistently with the current grain
        map, activate sync_table options.

        :param float min_volume: Grains whose volume is under or equal to this
            value willl be suppressed from grain_map and grain data table.
        :param bool sync_table: If `True`, synchronize gran data table with
            grain map before removing grains.
        :param str new_grain_map_name: If provided, store the new grain map
            with removed grain with this new name. If not, overright  the
            current active grain map
        """
        if sync_table:
            self.sync_grain_table_with_grain_map(sync_geometry=True)
        condition = f"(volume <= {min_volume})"
        id_list = self.grains.read_where(condition)['idnumber']
        # Remove grains from grain map
        grain_map = self.get_grain_map()
        grain_map[np.where(np.isin(grain_map,id_list))] = 0
        if new_grain_map_name is not None:
            map_name = new_grain_map_name
        else:
            map_name = self.active_grain_map
        self.set_grain_map(grain_map.squeeze(), map_name=map_name)
        # Remove grains from table
        self.remove_grains_from_table(id_list)
        return

    def remove_grains_from_table(self, ids):
        """Remove from GrainDataTable the grains with given ids.

        :param ids: Array of grain ids to remove from GrainDataTable
        :type ids: list
        """
        for Id in ids:
            where = self.grains.get_where_list('idnumber == Id')[:]
            self.grains.remove_row(int(where))
        return

    def add_grains(self, euler_list, grain_ids=None):
        """A a list of grains to this microstructure.

        This function adds a list of grains represented by a list of Euler
        angles triplets, to the microstructure. If provided, the `grain_ids`
        list will be used for the grain ids.

        :param list euler_list: the list of euler angles (Bunge passive convention).
        :param list grain_ids: an optional list for the ids of the new grains.
        """
        grain = self.grains.row
        # build a list of grain ids if it is not given
        if grain_ids is None:
            if self.get_number_of_grains() > 0:
                min_id = max(self.get_grain_ids())
            else:
                min_id = 0
            grain_ids = range(min_id, min_id + len(euler_list))
        print('adding %d grains to the microstructure' % len(grain_ids))
        for gid, euler in zip(grain_ids, euler_list):
            grain['idnumber'] = gid
            grain['orientation'] = Orientation.Euler2Rodrigues(euler)
            grain.append()
        self.grains.flush()

    def add_grains_in_map(self):
        """Add to GrainDataTable the grains in grain map missing in table.

<<<<<<< HEAD
        The grains are added with a random orientation by convention.
        """
        _, _, not_in_table = self.compute_grains_map_table_intersection()
        # remove ID <0 from list (reserved to background)
        not_in_table = np.delete(not_in_table, np.where(not_in_table <= 0))
        # generate random eule r angles
        phi1 = np.random.rand(len(not_in_table),1) * 360.
        Phi = 180. * np.arccos(2 * np.random.rand(len(not_in_table),1)- 1) / np.pi
        phi2 = np.random.rand(len(not_in_table),1) * 360.
        euler_list = np.concatenate((phi1,Phi,phi2), axis=1)
=======
        The grains are added with a (0, 0, 0) orientation by convention.
        """
        _, _, not_in_table = self.compute_grains_map_table_intersection()
        euler_list = np.zeros((len(not_in_table), 3))
>>>>>>> 4c61af49
        self.add_grains(euler_list, grain_ids=not_in_table)
        return

    @staticmethod
    def random_texture(n=100):
        """Generate a random texture microstructure.

        **parameters:**

        *n* The number of grain orientations in the microstructure.
        """
        m = Microstructure(name='random_texture', overwrite_hdf5=True)
        grain = m.grains.row
        for i in range(n):
            grain['idnumber'] = i + 1
            o = Orientation.random()
            grain['orientation'] = o.rod
            grain.append()
        m.grains.flush()
        return m

    def set_mesh(self, mesh_object=None, file=None, meshname='micro_mesh'):
        """Add a mesh of the microstructure to the dataset.

        Mesh can be inputed as a BasicTools mesh object or as a mesh file.
        Handled file format for now only include .geof (Zset software fmt).
        """
        self.add_mesh(mesh_object=mesh_object, meshname=meshname,
                      location='/MeshData', replace=True, file=file)
        return

    def create_grain_ids_field(self, meshname=None, store=True):
        """Create a grain Id field of grain orientations on the input mesh.

        Creates a element wise field from the microsctructure mesh provided,
        adding to each element the value of the Rodrigues vector
        of the local grain element set, as it is and if it is referenced in the
        `GrainDataTable` node.

        :param str mesh: Name, Path or index name of the mesh on which an
            orientation map element field must be constructed
        :param bool store: If `True`, store the orientation map in `CellData`
            image group, with name `orientation_map`
        """
        # TODO : adapt data model to include microstructure mesh and adapt
        # routine arugments and code to the new data model
        # input a mesh_object or a mesh group ?
        # check if mesh is provided
        if meshname is None:
                raise ValueError('meshname do not refer to an existing mesh')
        if not(self._is_mesh(meshname)) or  self._is_empty(meshname):
                raise ValueError('meshname do not refer to a non empty mesh'
                                 'group')
        # create empty element vector field
        Nelements = int(self.get_attribute('Number_of_elements',meshname))
        mesh = self.get_node(meshname)
        El_tag_path = os.path.join(mesh._v_pathname,'Geometry','ElementsTags')
        ID_field = np.zeros((Nelements,1),dtype=float)
        grainIds = self.get_grain_ids()
        # if mesh is provided
        for i in range(len(grainIds)):
            set_name = 'ET_grain_'+str(grainIds[i]).strip()
            elset_path = os.path.join(El_tag_path, set_name)
            element_ids = self.get_node(elset_path, as_numpy=True)
            ID_field[element_ids] = grainIds[i]
        if store:
            self.add_field(gridname=meshname, fieldname='grain_ids',
                           array=ID_field)
        return ID_field

    def create_orientation_field(self, meshname=None, store=True):
        """Create a vector field of grain orientations on the inputed mesh.

        Creates a element wise field from the microsctructure mesh provided,
        adding to each element the value of the Rodrigues vector
        of the local grain element set, as it is and if it is referenced in the
        `GrainDataTable` node.

        :param str mesh: Name, Path or index name of the mesh on which an
            orientation map element field must be constructed
        :param bool store: If `True`, store the orientation map in `CellData`
            image group, with name `orientation_map`
        """
        # TODO : adapt data model to include microstructure mesh and adapt
        # routine arugments and code to the new data model
        # input a mesh_object or a mesh group ?
        # check if mesh is provided
        if meshname is None:
                raise ValueError('meshname do not refer to an existing mesh')
        if not(self._is_mesh(meshname)) or  self._is_empty(meshname):
                raise ValueError('meshname do not refer to a non empty mesh'
                                 'group')
        # create empty element vector field
        Nelements = int(self.get_attribute('Number_of_elements',meshname))
        mesh = self.get_node(meshname)
        El_tag_path = os.path.join(mesh._v_pathname,'Geometry','ElementsTags')
        orientation_field = np.zeros((Nelements,3),dtype=float)
        grainIds = self.get_grain_ids()
        grain_orientations = self.get_grain_rodrigues()
        # if mesh is provided
        for i in range(len(grainIds)):
            set_name = 'ET_grain_'+str(grainIds[i]).strip()
            elset_path = os.path.join(El_tag_path, set_name)
            element_ids = self.get_node(elset_path, as_numpy=True)
            orientation_field[element_ids,:] = grain_orientations[i,:]
        if store:
            self.add_field(gridname=meshname, fieldname='grain_orientations',
                           array=orientation_field)
        return orientation_field

    def create_orientation_map(self, store=True):
        """Create a vector field in CellData of grain orientations.

        Creates a (Nx, Ny, Nz, 3) or (Nx, Ny, 3) field from the microsctructure
        `grain_map`, adding to each voxel the value of the Rodrigues vector
        of the local grain Id, as it is and if it is referenced in the
        `GrainDataTable` node.

        :param bool store: If `True`, store the orientation map in `CellData`
            image group, with name `orientation_map`
        """
        # safety check
        if self._is_empty('grain_map'):
            raise RuntimeError('The microstructure instance has an empty'
                                '`grain_map` node. Cannot create orientation'
                                ' map')
        grain_map = self.get_grain_map().squeeze()
        grainIds = self.get_grain_ids()
        grain_orientations = self.get_grain_rodrigues()
        # safety check 2
        grain_list = np.unique(grain_map)
        # remove -1 and 0 from the list of grains in grain map (Ids reserved
        # for background and overlaps in non-dilated reconstructed grain maps)
        grain_list = np.delete(grain_list, np.isin(grain_list, [-1, 0]))
        if not np.all(np.isin(grain_list,grainIds)):
            raise ValueError('Some grain Ids in `grain_map` are not referenced'
                             ' in the `GrainDataTable` array. Cannot create'
                             ' orientation map.')
        # create empty orientation map with right dimensions
        im_dim = self.get_attribute('dimension','CellData')
        shape_orientation_map = np.empty(shape=(len(im_dim)+1), dtype='int32')
        shape_orientation_map[:-1] = im_dim
        shape_orientation_map[-1] = 3
        orientation_map = np.zeros(shape=shape_orientation_map,dtype=float)
        omap_X = orientation_map[..., 0]
        omap_Y = orientation_map[..., 1]
        omap_Z = orientation_map[..., 2]
        for i in range(len(grainIds)):
            slc = np.where(grain_map == grainIds[i])
            omap_X[slc] = grain_orientations[i, 0]
            omap_Y[slc] = grain_orientations[i, 1]
            omap_Z[slc] = grain_orientations[i, 2]
        if store:
            self.add_field(gridname='CellData', fieldname='orientation_map',
                           array=orientation_map)
        return orientation_map

    def view_slice(self, slice=None, color='random', show_mask=True):
        """A simple utility method to show one microstructure slice.

        :param int slice: the slice number
        :param str color: a string to chose the colormap from ('random', 'ipf')
        :param bool show_mask: a flag to show the mask by transparency.
        """
        if self._is_empty('grain_map'):
            print('Microstructure instance mush have a grain_map field to use '
                  'this method')
            return
        grain_map = self.get_grain_map(as_numpy=True)
        if slice is None or slice > grain_map.shape[2] - 1 or slice < 0:
            slice = grain_map.shape[2] // 2
            print('using slice value %d' % slice)
            plot_slice =grain_map[:, :, slice].T
        if color == 'random':
            grain_cmap = Microstructure.rand_cmap(first_is_black=True)
        elif color == 'ipf':
            grain_cmap = self.ipf_cmap()
        else:
            grain_cmap = 'viridis'
        fig, ax = plt.subplots()
        ax.imshow(plot_slice, cmap=grain_cmap, vmin=0)
        ax.xaxis.set_label_position('top')
        plt.xlabel('X')
        plt.ylabel('Y')
        if not self._is_empty('mask') and show_mask:
            from pymicro.view.vol_utils import alpha_cmap
            plot_slice =  self.get_mask()[:,:,slice]
            plt.imshow(plot_slice.T, cmap=alpha_cmap(opacity=0.3))
        plt.show()

    @staticmethod
    def rand_cmap(n=4096, first_is_black=False, seed=13):
        """Creates a random color map to color the grains.

        The first color can be enforced to black and usually figure out the
        background. The random seed is fixed to consistently produce the same
        colormap.

        :param int n: the number of colors in the list.
        :param bool first_is_black: set black as the first color of the list.
        :param int seed: the random seed.
        :return: a matplotlib colormap.
        """
        np.random.seed(seed)
        rand_colors = np.random.rand(n, 3)
        if first_is_black:
            rand_colors[0] = [0., 0., 0.]  # enforce black background (value 0)
        return colors.ListedColormap(rand_colors)

    def ipf_cmap(self):
        """
        Return a colormap with ipf colors.

        .. warning::

          This function works only for a microstructure with the cubic symmetry
          due to current limitation in the `Orientation` get_ipf_colour method.

        :return: a color map that can be directly used in pyplot.
        """
        ipf_colors = np.zeros((4096, 3))
        for grain in self.grains:
            o = Orientation.from_rodrigues(grain['orientation'])
            ipf_colors[grain['idnumber'], :] = o.get_ipf_colour()
        return colors.ListedColormap(ipf_colors)

    @staticmethod
    def from_grain_file(grain_file_path, col_id=0, col_phi1=1, col_phi=2,
                        col_phi2=3, col_x=4, col_y=5, col_z=None,
                        col_volume=None, autodelete=True):
        """Create a `Microstructure` reading grain infos from a file.

        This file is typically created using EBSD. the usual pattern is:
        grain_id, phi1, phi, phi2, x, y, volume. The column number are tunable
        using the function arguments.
        """
        # get the file name without extension
        name = os.path.splitext(os.path.basename(grain_file_path))[0]
        print('creating microstructure %s' % name)
        micro = Microstructure(name=name, overwrite_hdf5=True,
                               autodelete=autodelete)
        grain = micro.grains.row
        # read grain infos from the grain file
        grains_EBSD = np.genfromtxt(grain_file_path)
        for i in range(len(grains_EBSD)):
            o = Orientation.from_euler([grains_EBSD[i, col_phi1],
                                        grains_EBSD[i, col_phi],
                                        grains_EBSD[i, col_phi2]])
            grain['idnumber'] = int(grains_EBSD[i, col_id])
            grain['orientation'] = o.rod
            z = grains_EBSD[i, col_z] if col_z else 0.
            grain['center'] = np.array([grains_EBSD[i, col_x],
                                        grains_EBSD[i, col_y], z])
            if col_volume:
                grain['volume'] = grains_EBSD[i, col_volume]
            grain.append()
        micro.grains.flush()
        return micro

    def print_grains_info(self, grain_list=None, as_string=False):
        """ Print informations on the grains in the microstructure"""
        s = ''
        if grain_list is None:
            grain_list = self.get_tablecol(tablename='GrainDataTable',
                                           colname='idnumber')
        for row in self.grains:
            if row['idnumber'] in grain_list:
                o = Orientation.from_rodrigues(row['orientation'])
                s = 'Grain %d\n' % (row['idnumber'])
                s += ' * %s\n' % (o)
                s += ' * center %s\n' % np.array_str(row['center'])
                s += ' * volume %f\n' % (row['volume'])
            if not (as_string):
                print(s)
        return s

    @staticmethod
    def match_grains(micro1, micro2, use_grain_ids=None, verbose=False):
        return micro1.match_grains(micro2, use_grain_ids=use_grain_ids,
                                   verbose=verbose)

    def match_grains(self, micro2, mis_tol=1, use_grain_ids=None, verbose=False):
        """Match grains from a second microstructure to this microstructure.

        This function try to find pair of grains based on their orientations.

        .. warning::

          This function works only for microstructures with the same symmetry.

        :param micro2: the second instance of `Microstructure` from which
            to match the grains.
        :param float mis_tol: the tolerance is misorientation to use
            to detect matches (in degrees).
        :param list use_grain_ids: a list of ids to restrict the grains
            in which to search for matches.
        :param bool verbose: activate verbose mode.
        :raise ValueError: if the microstructures do not have the same symmetry.
        :return tuple: a tuple of three lists holding respectively the matches,
           the candidates for each match and the grains that were unmatched.
        """
        # TODO : Test
        if not (self.get_lattice().get_symmetry()
                == micro2.get_lattice().get_symmetry()):
            raise ValueError('warning, microstructure should have the same '
                             'symmetry, got: {} and {}'.format(
                self.get_lattice().get_symmetry(),
                micro2.get_lattice().get_symmetry()))
        candidates = []
        matched = []
        unmatched = []  # grain that were not matched within the given tolerance
        # restrict the grain ids to match if needed
        sym = self.get_lattice().get_symmetry()
        if use_grain_ids is None:
            grains_to_match = self.get_tablecol(tablename='GrainDataTable',
                                                colname='idnumber')
        else:
            grains_to_match = use_grain_ids
        # look at each grain
        for i, g1 in enumerate(self.grains):
            if not (g1['idnumber'] in grains_to_match):
                continue
            cands_for_g1 = []
            best_mis = mis_tol
            best_match = -1
            o1 = Orientation.from_rodrigues(g1['orientation'])
            for g2 in micro2.grains:
                o2 = Orientation.from_rodrigues(g2['orientation'])
                # compute disorientation
                mis, _, _ = o1.disorientation(o2, crystal_structure=sym)
                misd = np.degrees(mis)
                if misd < mis_tol:
                    if verbose:
                        print('grain %3d -- candidate: %3d, misorientation:'
                              ' %.2f deg' % (g1['idnumber'], g2['idnumber'],
                                             misd))
                    # add this grain to the list of candidates
                    cands_for_g1.append(g2['idnumber'])
                    if misd < best_mis:
                        best_mis = misd
                        best_match = g2['idnumber']
            # add our best match or mark this grain as unmatched
            if best_match > 0:
                matched.append([g1['idnumber'], best_match])
            else:
                unmatched.append(g1['idnumber'])
            candidates.append(cands_for_g1)
        if verbose:
            print('done with matching')
            print('%d/%d grains were matched ' % (len(matched),
                                                  len(grains_to_match)))
        return matched, candidates, unmatched

    def match_orientation(self, orientation, use_grain_ids=None):
        """Find the best match between an orientation and the grains from this
        microstructure.

        :param orientation: an instance of `Orientation` to match the grains.
        :param list use_grain_ids: a list of ids to restrict the grains
            in which to search for matches.
        :return tuple: the grain id of the best match and the misorientation.
        """
        sym = self.get_lattice().get_symmetry()
        if use_grain_ids is None:
            grains_to_match = self.get_tablecol(tablename='GrainDataTable',
                                                colname='idnumber')
        else:
            grains_to_match = use_grain_ids
        best_mis = 180.
        for g in self.grains:
            if not (g['idnumber'] in grains_to_match):
                continue
            o = Orientation.from_rodrigues(g['orientation'])
            # compute disorientation
            mis, _, _ = o.disorientation(orientation, crystal_structure=sym)
            mis_deg = np.degrees(mis)
            if mis_deg < best_mis:
                best_mis = mis_deg
                best_match = g['idnumber']
        return best_match, best_mis

    def find_neighbors(self, grain_id, distance=1):
        """Find the neighbor ids of a given grain.

        This function find the ids of the neighboring grains. A mask is
        constructed by dilating the grain to encompass the immediate
        neighborhood of the grain. The ids can then be determined using numpy
        unique function.

        :param int grain_id: the grain id from which the neighbors need
            to be determined.
        :param int distance: the distance to use for the dilation (default
            is 1 voxel).
        :return: a list (possibly empty) of the neighboring grain ids.
        """
        grain_map = self.get_grain_map(as_numpy=True)
        if grain_map is None:
            return []
        # TODO: use the grain bounding box to speed this up
        grain_data = (grain_map == grain_id)
        grain_data_dil = ndimage.binary_dilation(grain_data,
                                                 iterations=distance).astype(
            np.uint8)
        neighbor_ids = np.unique(grain_map[grain_data_dil - grain_data == 1])
        return neighbor_ids.tolist()

    def dilate_grain(self, grain_id, dilation_steps=1, use_mask=False):
        """Dilate a single grain overwriting the neighbors.

        :param int grain_id: the grain id to dilate.
        :param int dilation_steps: the number of dilation steps to apply.
        :param bool use_mask: if True and that this microstructure has a mask,
            the dilation will be limite by it.
        """
        # TODO: test
        grain_map = self.get_grain_map(as_numpy=True)
        grain_volume_init = (grain_map == grain_id).sum()
        grain_data = grain_map == grain_id
        grain_data = ndimage.binary_dilation(grain_data,
                                             iterations=dilation_steps).astype(np.uint8)
        if use_mask and not self._is_empty('mask'):
            grain_data *= self.get_mask(as_numpy=True)
        grain_map[grain_data == 1] = grain_id
        grain_volume_final = (grain_map == grain_id).sum()
        print('grain %s was dilated by %d voxels' % (grain_id,
                                                     grain_volume_final - grain_volume_init))
        self.set_grain_map(grain_map, self.get_voxel_size(),
                           map_name=self.active_grain_map)
        self.sync()

    @staticmethod
    def dilate_labels(array, dilation_steps=1, mask=None, dilation_ids=None,
                      struct=None):
        """Dilate labels isotropically to fill the gap between them.

        This code is based on the gtDilateGrains function from the DCT code.
        It has been extended to handle both 2D and 3D cases.

        :param ndarray array: the numpy array to dilate.
        :param int dilation_steps: the number of dilation steps to apply.
        :param ndarray mask: a msk to constrain the dilation (None by default).
        :param list dilation_ids: a list to restrict the dilation to the given
            ids.
        :param ndarray struct: the structuring element to use (strong
            connectivity by default).
        :return: the dilated array.
        """
        from scipy import ndimage
        if struct is None:
            struct = ndimage.morphology.generate_binary_structure(array.ndim, 1)
        assert struct.ndim == array.ndim
        # carry out dilation in iterative steps
        step = 0
        while True:
            if dilation_ids:
                grains = np.isin(array, dilation_ids)
            else:
                grains = (array > 0).astype(np.uint8)
            grains_dil = ndimage.morphology.binary_dilation(grains,
                                                            structure=struct).astype(np.uint8)
            if mask is not None:
                # only dilate within the mask
                grains_dil *= mask.astype(np.uint8)
            todo = (grains_dil - grains)
            # get the list of voxel for this dilation step
            if array.ndim == 2:
                X, Y = np.where(todo)
            else:
                X, Y, Z = np.where(todo)

            xstart = X - 1
            xend = X + 1
            ystart = Y - 1
            yend = Y + 1

            # check bounds
            xstart[xstart < 0] = 0
            ystart[ystart < 0] = 0
            xend[xend > array.shape[0] - 1] = array.shape[0] - 1
            yend[yend > array.shape[1] - 1] = array.shape[1] - 1
            if array.ndim == 3:
                zstart = Z - 1
                zend = Z + 1
                zstart[zstart < 0] = 0
                zend[zend > array.shape[2] - 1] = array.shape[2] - 1

            dilation = np.zeros_like(X).astype(np.int16)
            print('%d voxels to replace' % len(X))
            for i in range(len(X)):
                if array.ndim == 2:
                    neighbours = array[xstart[i]:xend[i] + 1,
                                       ystart[i]:yend[i] + 1]
                else:
                    neighbours = array[xstart[i]:xend[i] + 1,
                                       ystart[i]:yend[i] + 1,
                                       zstart[i]:zend[i] + 1]
                if np.any(neighbours):
                    # at least one neighboring voxel is non zero
                    counts = np.bincount(neighbours.flatten())[1:]  # do not consider zero
                    # find the most frequent value
                    dilation[i] = np.argmax(counts) + 1
                    #dilation[i] = min(neighbours[neighbours > 0])
            if array.ndim == 2:
                array[X, Y] = dilation
            else:
                array[X, Y, Z] = dilation
            print('dilation step %d done' % (step + 1))
            step = step + 1
            if step == dilation_steps:
                break
            if dilation_steps == -1:
                if not np.any(array == 0):
                    break
        return array

    def dilate_grains(self, dilation_steps=1, dilation_ids=None):
        """Dilate grains to fill the gap between them.

        This function calls `dilate_labels` with the grain map of the
        microstructure.

        :param int dilation_steps: the number of dilation steps to apply.
        :param list dilation_ids: a list to restrict the dilation to the given ids.
        """
        # TODO : Test
        if not self.__contains__('grain_map'):
            raise ValueError('microstructure %s must have an associated '
                             'grain_map ' % self.get_sample_name())
            return
        grain_map = self.get_grain_map(as_numpy=True).copy()
        # get rid of overlap regions flaged by -1
        grain_map[grain_map == -1] = 0

        if not self._is_empty('mask'):
            grain_map = Microstructure.dilate_labels(grain_map,
                                                     dilation_steps=dilation_steps,
                                                     mask=self.get_mask(as_numpy=True),
                                                     dilation_ids=dilation_ids)
        else:
            grain_map = Microstructure.dilate_labels(grain_map,
                                                     dilation_steps=dilation_steps,
                                                     dilation_ids=dilation_ids)
        # finally assign the dilated grain map to the microstructure
        self.set_grain_map(grain_map, map_name='dilated_grain_map')

    def clean_grain_map(self):
        """Apply a morphological cleaning treatment to the active grain map.


        A Matlab morphological cleaner is called to smooth the morphology of
        the different IDs in the grain map.

        This cleaning treatment is typically used to improve the quality of a
        mesh produced from the grain_map, or improved image based
        mechanical modelisation techniques results, such as FFT-based
        computational homogenization of the polycrystalline microstructure.

          ..Warning::

              This method relies on the code of the 'core.utils' and on Matlab
              code developed by F. Nguyen at the 'Centre des Matériaux, Mines
              Paris'. These tools and codes must be installed and referenced
              in the PATH of your workstation for this method to work. For
              more details, see the 'utils' package.
        """
        from pymicro.core.utils.SDZsetUtils.SDmeshers import SDImageMesher
        Mesher = SDImageMesher(data=self)
        Mesher.morphological_image_cleaner(
            target_image_field=self.active_grain_map,
            clean_fieldname='grain_map_clean', replace=True)
        del Mesher
        self.set_active_grain_map('grain_map_clean')
        return

    def mesh_grain_map(self, mesher_opts=dict(), print_output=False):
        """ Create a 2D or 3D conformal mesh from the grain map.

        A Matlab multiphase_image mesher is called to create a conformal mesh
        of the grain map that is stored as a SampleData Mesh group in the
        MeshData Group of the Microstructure dataset. The mesh data will
        contain an element set per grain in the grain map.

          ..Warning::

              This method relies on the code of the 'core.utils', on Matlab
              code developed by F. Nguyen at the 'Centre des Matériaux, Mines
              Paris', on the Zset software and the Mesh GMS software.
              These tools and codes must be installed and referenced
              in the PATH of your workstation for this method to work. For
              more details, see the 'utils' package.
        """
        from pymicro.core.utils.SDZsetUtils.SDmeshers import SDImageMesher
        Mesher = SDImageMesher(data=self)
        Mesher.multi_phase_mesher(
            multiphase_image_name=self.active_grain_map,
            meshname='grains_mesh', location='/MeshData', replace=True,
            mesher_opts=mesher_opts, print_output=print_output)
        del Mesher
        return

    def crop(self, x_start=None, x_end=None, y_start=None, y_end=None,
             z_start=None, z_end=None, crop_name=None, autodelete=False,
             recompute_geometry=True, verbose=False):
        """Crop the microstructure to create a new one.

        This method crops the CellData image group to a new microstructure,
        and adapts the GrainDataTable to the crop.

        :param int x_start: start value for slicing the first axis.
        :param int x_end: end value for slicing the first axis.
        :param int y_start: start value for slicing the second axis.
        :param int y_end: end value for slicing the second axis.
        :param int z_start: start value for slicing the third axis.
        :param int z_end: end value for slicing the third axis.
        :param str crop name: the name for the cropped microstructure
            (the default is to append '_crop' to the initial name).
        :param bool autodelete: a flag to delete the microstructure files
            on the disk when it is not needed anymore.
        :param bool recompute_geometry: If `True` (defaults), recompute the
            grain centers, volumes, and bounding boxes in the croped micro.
            Use `False` when using a crop that do not cut grains, for instance
            when cropping a microstructure within the mask, to avoid the heavy
            computational cost of the grain geometry data update.
        :return: a new `Microstructure` instance with the cropped grain map.
        """
        if self._is_empty('grain_map'):
            print('warning: needs a grain map to crop the microstructure')
            return
        # input default values for bounds if not specified
        if not x_start:
            x_start = 0
        if not y_start:
            y_start = 0
        if not z_start:
            z_start = 0
        if not x_end:
            x_end = self.get_grain_map().shape[0]
        if not y_end:
            y_end = self.get_grain_map().shape[1]
        if not z_end:
            z_end = self.get_grain_map().shape[2]
        if not crop_name:
            crop_name = self.get_sample_name() + \
                    (not self.get_sample_name().endswith('_')) * '_' + 'crop'
        # create new microstructure dataset
        micro_crop = Microstructure(name=crop_name, overwrite_hdf5=True,
                                    autodelete=autodelete)
        micro_crop.set_lattice(self.get_lattice())
        print('cropping microstructure to %s' % micro_crop.h5_file)
        # crop CellData fields
        field_list = self.get_attribute('Field_index','CellData')
        for fieldname in field_list:
            spacing_array = self.get_attribute('spacing','CellData')
            print('cropping field %s' % fieldname)
            field = self.get_field(fieldname)
            if not self._is_empty(fieldname):
                if self._get_group_type('CellData') == '2DImage':
                    field_crop = field[x_start:x_end,y_start:y_end, ...]
                else:
                    field_crop = field[x_start:x_end,y_start:y_end,
                                       z_start:z_end, ...]
                empty = micro_crop.get_attribute(attrname='empty',
                                           nodename='CellData')
                if empty:
                    micro_crop.add_image_from_field(
                        field_array=field_crop, fieldname=fieldname,
                        imagename='CellData', location='/',
                        spacing=spacing_array, replace=True)
                else:
                    micro_crop.add_field(gridname='CellData',
                                         fieldname=fieldname,
                                         array=field_crop, replace=True)
        if verbose:
            print('Cropped dataset:')
            print(micro_crop)
        micro_crop.set_active_grain_map(self.active_grain_map)
        grain_ids = np.unique(micro_crop.get_grain_map(as_numpy=True))
        for gid in grain_ids:
            if not gid > 0:
                continue
            grain = self.grains.read_where('idnumber == gid')
            micro_crop.grains.append(grain)
        print('%d grains in cropped microstructure' % micro_crop.grains.nrows)
        micro_crop.grains.flush()
        # recompute the grain geometry
        if recompute_geometry:
            print('updating grain geometry')
            micro_crop.recompute_grain_bounding_boxes(verbose)
            micro_crop.recompute_grain_centers(verbose)
            micro_crop.recompute_grain_volumes(verbose)
        return micro_crop

    def sync_grain_table_with_grain_map(self, sync_geometry=False):
        """Update GrainDataTable with only grain IDs from active grain map.

        :param bool sync_geometry: If `True`, recomputes the geometrical
            parameters of the grains in the GrainDataTable from active grain
            map.
        """
        # Remove grains that are not in grain map from GrainDataTable
        self.remove_grains_not_in_map()
        # Add grains that are in grain map but not in GrainDataTable
        self.add_grains_in_map()
        if sync_geometry:
            self.recompute_grain_bounding_boxes()
            self.recompute_grain_centers()
            self.recompute_grain_volumes()
        return

    def renumber_grains(self, sort_by_size=False, new_map_name=None):
        """Renumber the grains in the microstructure.

        Renumber the grains from 1 to n, with n the total number of grains
        that are found in the active grain map array, so that the numbering is
        consecutive. Only positive grain ids are taken into account (the id 0
        is reserved for the background).

        :param bool sort_by_size: use the grain volume to sort the grain ids
            (the larger grain will become grain 1, etc).
        :param bool overwrite_active_map: if 'True', overwrites the active
            grain map with the renumbered map. If 'False', the active grain map
            is kept and a 'renumbered_grain_map' is added to CellData.
        :param str new_map_name: Used as name for the renumbered grain map
            field if is not None and overwrite_active_map is False.
        """
        if self._is_empty('grain_map'):
            print('warning: a grain map is needed to renumber the grains')
            return
        self.sync_grain_table_with_grain_map()
        # At this point, the table and the map have the same grain Ids
        grain_map = self.get_grain_map(as_numpy=True)
        grain_map_renum = grain_map.copy()
        if sort_by_size:
            print('sorting ids by grain size')
            sizes = self.get_grain_volumes()
            new_ids = self.get_grain_ids()[np.argsort(sizes)][::-1]
        else:
            new_ids = range(1, len(np.unique(grain_map)) + 1)
        for i, g in enumerate(self.grains):
            gid = g['idnumber']
            if not gid > 0:
                # only renumber positive grain ids
                continue
            new_id = new_ids[i]
            grain_map_renum[grain_map == gid] = new_id
            g['idnumber'] = new_id
            g.update()
        print('maxium grain id is now %d' % max(new_ids))
        # assign the renumbered grain_map to the microstructure
        if new_map_name is None:
            map_name = self.active_grain_map
        else:
            map_name = new_map_name
        self.set_grain_map(grain_map_renum, self.get_voxel_size(),
                           map_name=map_name)

    def compute_grain_volume(self, gid):
        """Compute the volume of the grain given its id.

        The total number of voxels with the given id is computed. The value is
        converted to mm unit using the `voxel_size`. The unit will be squared
        mm for a 2D grain map or cubed mm for a 3D grain map.

        .. warning::

          This function assume the grain bounding box is correct, call
          `recompute_grain_bounding_boxes()` if this is not the case.

        :param int gid: the grain id to consider.
        :return: the volume of the grain.
        """
        bb = self.grains.read_where('idnumber == %d' % gid)['bounding_box'][0]
        grain_map = self.get_grain_map()[bb[0][0]:bb[0][1],
                                         bb[1][0]:bb[1][1],
                                         bb[2][0]:bb[2][1]]
        voxel_size = self.get_attribute('spacing', 'CellData')
        volume_vx = np.sum(grain_map == np.array(gid))
        return volume_vx * np.prod(voxel_size)

    def compute_grain_center(self, gid):
        """Compute the center of masses of a grain given its id.

        .. warning::

          This function assume the grain bounding box is correct, call
          `recompute_grain_bounding_boxes()` if this is not the case.

        :param int gid: the grain id to consider.
        :return: a tuple with the center of mass in mm units
                 (or voxel if the voxel_size is not specified).
        """
        # isolate the grain within the complete grain map
        bb = self.grains.read_where('idnumber == %d' % gid)['bounding_box'][0]
        grain_map = self.get_grain_map()[bb[0][0]:bb[0][1],
                                         bb[1][0]:bb[1][1],
                                         bb[2][0]:bb[2][1]]
        voxel_size = self.get_attribute('spacing', 'CellData')
        if len(voxel_size) == 2:
            voxel_size = np.concatenate((voxel_size,np.array([0])), axis=0)
        offset = bb[:, 0]
        grain_data_bin = (grain_map == gid).astype(np.uint8)
        local_com = ndimage.measurements.center_of_mass(grain_data_bin) \
                    + np.array([0.5, 0.5, 0.5])  # account for first voxel coordinates
        com = voxel_size * (offset + local_com
                            - 0.5 * np.array(self.get_grain_map().shape))
        return com

    def compute_grain_bounding_box(self, gid, as_slice=False):
        """Compute the grain bounding box indices in the grain map.

        :param int gid: the id of the grain.
        :param bool as_slice: a flag to return the grain bounding box as a slice.
        :return: the bounding box coordinates.
        """
        slices = ndimage.find_objects(self.get_grain_map() == np.array(gid))[0]
        if as_slice:
            return slices
        x_indices = (slices[0].start, slices[0].stop)
        y_indices = (slices[1].start, slices[1].stop)
        z_indices = (slices[2].start, slices[2].stop)
        return x_indices, y_indices, z_indices

    def compute_grain_equivalent_diameters(self, id_list=None):
        """Compute the equivalent diameter for a list of grains.

        :param list id_list: the list of the grain ids to include (compute
        for all grains by default).
        :return: a 1D numpy array of the grain diameters.
        """
        grain_equivalent_diameters = 2 * (3 * self.get_grain_volumes(id_list) /
                                          4 / np.pi) ** (1 / 3)
        return grain_equivalent_diameters

    def compute_grain_sphericities(self, id_list=None):
        """Compute the equivalent diameter for a list of grains.

        The sphericity measures how close to a sphere is a given grain.
        It can be computed by the ratio between the surface area of a sphere
        with the same volume and the actual surface area of that grain.

        .. math::

          \psi = \dfrac{\pi^{1/3}(6V)^{2/3}}{A}

        :param list id_list: the list of the grain ids to include (compute
        for all grains by default).
        :return: a 1D numpy array of the grain diameters.
        """
        volumes = self.get_grain_volumes(id_list)
        if not id_list:
            id_list = self.get_grain_ids()
        grain_map = self.get_grain_map(as_numpy=True)
        if len(grain_map.shape) < 3:
            raise ValueError('Cannot compute grain sphericities on a non'
                             ' tridimensional grain map.')
        surface_areas = np.empty_like(volumes)
        for i, grain_id in enumerate(id_list):
            grain_data = (grain_map == grain_id)
            surface_areas[i] = np.sum(grain_data - ndimage.morphology.binary_erosion(grain_data))
        sphericities = np.pi ** (1 / 3) * (6 * volumes) ** (2 / 3) / surface_areas
        return sphericities

    def compute_grain_aspect_ratios(self, id_list=None):
        """Compute the aspect ratio for a list of grains.

        The aspect ratio is defined by the ratio between the major and minor
        axes of the equivalent ellipsoid of each grain.

        :param list id_list: the list of the grain ids to include (compute
        for all grains by default).
        :return: a 1D numpy array of the grain aspect ratios.
        """
        from skimage.measure import regionprops
        props = regionprops(self.get_grain_map(as_numpy=True))
        grain_aspect_ratios = np.array([prop.major_axis_length /
                                        prop.minor_axis_length
                                        for prop in props])
        return grain_aspect_ratios

    def recompute_grain_volumes(self, verbose=False):
        """Compute the volume of all grains in the microstructure.

        Each grain volume is computed using the grain map. The value is
        assigned to the volume column of the GrainDataTable node.
        If the voxel size is specified, the grain centers will be in mm unit,
        if not in voxel unit.

        .. note::

          A grain map need to be associated with this microstructure instance
          for the method to run.

        :param bool verbose: flag for verbose mode.
        :return: a 1D array with all grain volumes.
        """
        if self._is_empty('grain_map'):
            print('warning: needs a grain map to recompute the volumes '
                  'of the grains')
            return
        for g in self.grains:
            try:
                vol = self.compute_grain_volume(g['idnumber'])
            except ValueError:
                print('skipping grain %d' % g['idnumber'])
                continue
            if verbose:
                print('grain {}, computed volume is {}'.format(g['idnumber'],
                                                               vol))
            g['volume'] = vol
            g.update()
        self.grains.flush()
        return self.get_grain_volumes()

    def recompute_grain_centers(self, verbose=False):
        """Compute and assign the center of all grains in the microstructure.

        Each grain center is computed using its center of mass. The value is
        assigned to the grain.center attribute. If the voxel size is specified,
        the grain centers will be in mm unit, if not in voxel unit.

        .. note::

          A grain map need to be associated with this microstructure instance
          for the method to run.

        :param bool verbose: flag for verbose mode.
        :return: a 1D array with all grain centers.
        """
        if self._is_empty('grain_map'):
            print('warning: need a grain map to recompute the center of mass'
                  ' of the grains')
            return
        for g in self.grains:
            try:
                com = self.compute_grain_center(g['idnumber'])
            except ValueError:
                print('skipping grain %d' % g['idnumber'])
                continue
            if verbose:
                print('grain %d center: %.3f, %.3f, %.3f'
                      % (g['idnumber'], com[0], com[1], com[2]))
            g['center'] = com
            g.update()
        self.grains.flush()
        return self.get_grain_centers()

    def recompute_grain_bounding_boxes(self, verbose=False):
        """Compute and assign the center of all grains in the microstructure.

        Each grain center is computed using its center of mass. The value is
        assigned to the grain.center attribute. If the voxel size is specified,
        the grain centers will be in mm unit, if not in voxel unit.

        .. note::

          A grain map need to be associated with this microstructure instance
          for the method to run.

        :param bool verbose: flag for verbose mode.
        """
        if self._is_empty('grain_map'):
            print('warning: need a grain map to recompute the bounding boxes'
                  ' of the grains')
            return
        # find_objects will return a list of N slices with N being the max grain id
        slices = ndimage.find_objects(self.get_grain_map(as_numpy=True))
        for g in self.grains:
            try:
                g_slice = slices[g['idnumber'] - 1]
                x_indices = (g_slice[0].start, g_slice[0].stop)
                y_indices = (g_slice[1].start, g_slice[1].stop)
                z_indices = (g_slice[2].start, g_slice[2].stop)
                bbox = x_indices, y_indices, z_indices
            except (ValueError, TypeError):
                print('skipping grain %d' % g['idnumber'])
                continue
            if verbose:
                print('grain %d bounding box: [%d:%d, %d:%d, %d:%d]'
                      % (g['idnumber'], bbox[0][0], bbox[0][1], bbox[1][0],
                         bbox[1][1], bbox[2][0], bbox[2][1]))
            g['bounding_box'] = bbox
            g.update()
        self.grains.flush()
        return self.get_grain_bounding_boxes()

    def compute_grains_geometry(self, overwrite_table=False):
        """ Compute grain centers, volume and bounding box from grain_map """
        #TODO revisit this method as we now rely on the grain bounding boxes to compute the geometry
        grains_id = self.get_ids_from_grain_map()
        if self.grains.nrows > 0 and overwrite_table:
            self.grains.remove_rows(start=0)
        for i in grains_id:
            gidx = self.grains.get_where_list('(idnumber == i)')
            if len(gidx) > 0:
                gr = self.grains[gidx]
            else:
                gr = np.zeros((1,), dtype=self.grains.dtype)
            gr['bounding_box'] = self.compute_grain_bounding_box(i)
            gr['center'] = self.compute_grain_center(i)
            gr['volume'] = self.compute_grain_volume(i)
            if len(gidx) > 0:
                self.grains[gidx] = gr
            else:
                self.grains.append(gr)
        self.grains.flush()
        return

    def compute_grains_map_table_intersection(self, verbose=False):
        """Return grains that are both in grain map and grain table.

        The method also returns the grains that are in the grain map but not
        in the grain table, and the grains that are in the grain table, but
        not in the grain map.

        :return array intersection: array of grain ids that are in both
            grain map and grain data table.
        :return array not_in_map: array of grain ids that are in grain data
            table but not in grain map.
        :return array not_in_table: array of grain ids that are in grain map
            but not in grain data table.
        """
        if self._is_empty('grain_map'):
            print('warning: a grain map is needed to compute grains map'
                  '/table intersection.')
            return
        grain_map = self.get_grain_map(as_numpy=True)
        map_ids = np.unique(grain_map)
        # only positive integer values are considered as valid grain ids, remove everything else:
        map_ids = np.delete(map_ids, range(0, np.where(map_ids > 0)[0][0]))
        table_ids = self.get_grain_ids()
        intersection = np.intersect1d(map_ids, table_ids)
        not_in_map = table_ids[np.isin(table_ids, map_ids, invert=True,
                             assume_unique=True)]
        not_in_table = map_ids[np.isin(map_ids, table_ids, invert=True,
                             assume_unique=True)]
        if verbose:
            print('Grains IDs both in grain map and GrainDataTable:')
            print(str(intersection).strip('[]'))
            print('Grains IDs in GrainDataTable but not in grain map:')
            print(str(not_in_map).strip('[]'))
            print('Grains IDs in grain map but not in GrainDataTable :')
            print(str(not_in_table).strip('[]'))
        return intersection, not_in_map, not_in_table

    def build_grain_table_from_grain_map(self):
        """Synchronizes and recomputes GrainDataTable from active grain map."""
        # First step: synchronize table with grain map
        self.sync_grain_table_with_grain_map()
        # Second step, recompute grain geometry
        # TODO: use recompute_grain_geometry when method is corrected
        self.recompute_grain_bounding_boxes()
        self.recompute_grain_centers()
        self.recompute_grain_volumes()
        return

    @staticmethod
    def voronoi(self, shape=(256, 256), n_grain=50):
        """Simple voronoi tesselation to create a grain map.

        The method works both in 2 and 3 dimensions. The grains are labeled
        from 1 to `n_grains` (included).

        :param tuple shape: grain map shape in 2 or 3 dimensions.
        :param int n_grains: number of grains to generate.
        :return: a numpy array  grain_map
        """
        if len(shape) not in [2, 3]:
            raise ValueError('specified shape must be either 2D or 3D')
        grain_map = np.zeros(shape)
        nx, ny = shape[0], shape[1]
        x = np.linspace(-0.5, 0.5, nx, endpoint=True)
        y = np.linspace(-0.5, 0.5, ny, endpoint=True)
        if len(shape) == 3:
            nz = shape[2]
            z = np.linspace(-0.5, 0.5, nz, endpoint=True)
        XX, YY = np.meshgrid(x, y)
        seeds = Dx * np.random.rand(n_grains, 2)
        distance = np.zeros(shape=(nx, ny, n_grains))

        XX, YY, ZZ = np.meshgrid(x, y, z)
        # TODO finish this...
        return grain_map

    def to_amitex_fftp(self, binary=True, mat_file=True, add_grips=False,
                       grip_size=10, grip_constants=(104100., 49440.),
                       add_exterior=False, exterior_size=10):
        """Write orientation data to ascii files to prepare for FFT computation.

        AMITEX_FFTP can be used to compute the elastoplastic response of
        polycrystalline microstructures. The calculation needs orientation data
        for each grain written in the form of the coordinates of the first two
        basis vectors expressed in the crystal local frame which is given by
        the first two rows of the orientation matrix. The values are written
        in 6 files N1X.txt, N1Y.txt, N1Z.txt, N2X.txt, N2Y.txt, N2Z.txt, each
        containing n values with n the number of grains. The data is written
        either in BINARY or in ASCII form.

        Additional options exist to pad the grain map with two constant regions.
        One region called grips can be added on the top and bottom (third axis).
        The second region is around the sample (first and second axes).

        :param bool binary: flag to write the files in binary or ascii format.
        :param bool mat_file: flag to write the materila file for Amitex.
        :param bool add_grips: add a constant region at the beginning and the
            end of the third axis.
        :param int grip_size: thickness of the region.
        :param tuple grip_constants: elasticity values for the grip (lambda, mu).
        :param bool add_exterior: add a constant region around the sample at
            the beginning and the end of the first two axes.
        :param int exterior_size: thickness of the exterior region.
        """
        n_phases = self.get_number_of_phases()
        ext = 'bin' if binary else 'txt'
        grip_id = n_phases  # material id for the grips
        ext_id = n_phases + 1 if add_grips else n_phases  # material id for the exterior
        n1x = open('N1X.%s' % ext, 'w')
        n1y = open('N1Y.%s' % ext, 'w')
        n1z = open('N1Z.%s' % ext, 'w')
        n2x = open('N2X.%s' % ext, 'w')
        n2y = open('N2Y.%s' % ext, 'w')
        n2z = open('N2Z.%s' % ext, 'w')
        files = [n1x, n1y, n1z, n2x, n2y, n2z]
        if binary:
            import struct
            for f in files:
                f.write('%d \ndouble \n' % self.get_number_of_grains())
                f.close()
            n1x = open('N1X.%s' % ext, 'ab')
            n1y = open('N1Y.%s' % ext, 'ab')
            n1z = open('N1Z.%s' % ext, 'ab')
            n2x = open('N2X.%s' % ext, 'ab')
            n2y = open('N2Y.%s' % ext, 'ab')
            n2z = open('N2Z.%s' % ext, 'ab')
            for g in self.grains:
                o = Orientation.from_rodrigues(g['orientation'])
                g = o.orientation_matrix()
                n1 = g[0]  # first row
                n2 = g[1]  # second row
                n1x.write(struct.pack('>d', n1[0]))
                n1y.write(struct.pack('>d', n1[1]))
                n1z.write(struct.pack('>d', n1[2]))
                n2x.write(struct.pack('>d', n2[0]))
                n2y.write(struct.pack('>d', n2[1]))
                n2z.write(struct.pack('>d', n2[2]))
        else:
            for g in self.grains:
                o = Orientation.from_rodrigues(g['orientation'])
                g = o.orientation_matrix()
                n1 = g[0]  # first row
                n2 = g[1]  # second row
                n1x.write('%f\n' % n1[0])
                n1y.write('%f\n' % n1[1])
                n1z.write('%f\n' % n1[2])
                n2x.write('%f\n' % n2[0])
                n2y.write('%f\n' % n2[1])
                n2z.write('%f\n' % n2[2])
        n1x.close()
        n1y.close()
        n1z.close()
        n2x.close()
        n2y.close()
        n2z.close()
        print('orientation data written for AMITEX_FFTP')

        # if required, write the material file for Amitex
        if mat_file:
            from lxml import etree, builder
            root = etree.Element('Materials')
            root.append(etree.Element('Reference_Material',
                                      Lambda0='90000.0',
                                      Mu0='31000.0'))
            # add each phase as a material for Amitex
            phase_ids = self.get_phase_ids_list()
            phase_ids.sort()
            # here phase_ids needs to be equal to [1, ..., n_phases]
            if not phase_ids == list(range(1, n_phases + 1)):
                raise ValueError('inconsistent phase numbering (should be from '
                                 '1 to n_phases): {}'.format(phase_ids))
            for phase_id in phase_ids:
                mat = etree.Element('Material', numM=str(phase_id),
                                    Lib='libUmatAmitex.so',
                                    Law='elasaniso')
                # get the C_IJ values
                phase = self.get_phase(phase_id)
                C = phase.get_symmetry().stiffness_matrix(phase.elastic_constants)
                #C11, C12, C13, C22, C23, C33, C44, C55, C66 = 162000., 92000., 69000., 162000., 69000., 180000., \
                #                                              46700., 46700., 35000.
                '''
                Note that Amitex uses a different reduced number:
                (1, 2, 3, 4, 5, 6) = (11, 22, 33, 12, 13, 23)
<<<<<<< HEAD
                Because of this indices 4 and 6 are inversed with respect to the Voigt convention.
=======
                Because of this indices 4 and 6 are inverted with respect to the Voigt convention. 
>>>>>>> 4c61af49
                '''
                mat.append(etree.Element(_tag='Coeff', Index='1', Type='Constant', Value=str(C[0, 0])))  # C11
                mat.append(etree.Element(_tag='Coeff', Index='2', Type='Constant', Value=str(C[0, 1])))  # C12
                mat.append(etree.Element(_tag='Coeff', Index='3', Type='Constant', Value=str(C[0, 2])))  # C13
                mat.append(etree.Element(_tag='Coeff', Index='4', Type='Constant', Value=str(C[1, 1])))  # C22
                mat.append(etree.Element(_tag='Coeff', Index='5', Type='Constant', Value=str(C[1, 2])))  # C23
                mat.append(etree.Element(_tag='Coeff', Index='6', Type='Constant', Value=str(C[2, 2])))  # C33
                mat.append(etree.Element(_tag='Coeff', Index='7', Type='Constant', Value=str(C[5, 5])))  # C66
                mat.append(etree.Element(_tag='Coeff', Index='8', Type='Constant', Value=str(C[4, 4])))  # C55
                mat.append(etree.Element(_tag='Coeff', Index='9', Type='Constant', Value=str(C[3, 3])))  # C44
                root.append(mat)
            # add a material for top and bottom layers
            if add_grips:
                grips = etree.Element('Material', numM=str(grip_id + 1),
                                      Lib='libUmatAmitex.so',
                                      Law='elasiso')
                grips.append(etree.Element(_tag='Coeff', Index='1', Type='Constant', Value=str(grip_constants[0])))
                grips.append(etree.Element(_tag='Coeff', Index='2', Type='Constant', Value=str(grip_constants[1])))
                root.append(grips)
            # add a material for external buffer
            if add_exterior:
                exterior = etree.Element('Material', numM=str(ext_id + 1),
                                         Lib='libUmatAmitex.so',
                                         Law='elasiso')
                exterior.append(etree.Element(_tag='Coeff', Index='1', Type='Constant', Value='0.'))
                exterior.append(etree.Element(_tag='Coeff', Index='2', Type='Constant', Value='0.'))
                root.append(exterior)

            tree = etree.ElementTree(root)
            tree.write('mat.xml', xml_declaration=True, pretty_print=True,
                       encoding='UTF-8')
            print('material file written in mat.xml')

        # if possible, write the vtk file to run the computation
        if self.__contains__('grain_map'):
            # convert the grain map to vtk file
            from vtk.util import numpy_support
            #TODO build a continuous grain map for amitex
            #TODO adapt to 2D grain maps
            grain_ids = self.get_grain_map(as_numpy=True)
            if self.__contains__('phase_map'):
                # use the phase map for the material ids
                material_ids = self.get_phase_map(as_numpy=True)
            else:
                material_ids = np.zeros_like(grain_ids)
            if add_grips:
                # add a layer of new_id (the value must actually be the first
                # grain id) above and below the sample.
                grain_ids = np.pad(grain_ids, ((0, 0),
                                               (0, 0),
                                               (grip_size, grip_size)),
                                   mode='constant', constant_values=1)
                material_ids = np.pad(material_ids, ((0, 0),
                                                     (0, 0),
                                                     (grip_size, grip_size)),
                                      mode='constant', constant_values=grip_id)
            if add_exterior:
                # add a layer of new_id around the first two dimensions
                grain_ids = np.pad(grain_ids, ((exterior_size, exterior_size),
                                               (exterior_size, exterior_size),
                                               (0, 0)),
                                   mode='constant', constant_values=1)
                material_ids = np.pad(material_ids,
                                      ((exterior_size, exterior_size),
                                       (exterior_size, exterior_size),
                                       (0, 0)),
                                      mode='constant', constant_values=ext_id)
            # write both arrays as VTK files for amitex
            voxel_size = self.get_voxel_size()
            for array, array_name in zip([grain_ids, material_ids],
                                         ['grain_ids', 'material_ids']):
                vtk_data_array = numpy_support.numpy_to_vtk(np.ravel(array,
                                                                     order='F'),
                                                            deep=1)
                vtk_data_array.SetName(array_name)
                grid = vtk.vtkImageData()
                size = array.shape
                grid.SetExtent(0, size[0], 0, size[1], 0, size[2])
                grid.GetCellData().SetScalars(vtk_data_array)
                grid.SetSpacing(voxel_size, voxel_size, voxel_size)
                writer = vtk.vtkStructuredPointsWriter()
                writer.SetFileName('%s_%s.vtk' % (self.get_sample_name(),
                                                  array_name))
                if binary:
                    writer.SetFileTypeToBinary()
                writer.SetInputData(grid)
                writer.Write()
                print('%s array written in legacy vtk form for AMITEX_FFTP' %
                      array_name)

    def print_zset_material_block(self, mat_file, grain_prefix='_ELSET'):
        """
        Outputs the material block corresponding to this microstructure for
        a finite element calculation with z-set.

        :param str mat_file: The name of the file where the material behaviour
            is located
        :param str grain_prefix: The grain prefix used to name the elsets
            corresponding to the different grains
        """
        f = open('elset_list.txt', 'w')
        # TODO : test
        for g in self.grains:
            o = Orientation.from_rodrigues(g['orientation'])
            f.write('  **elset %s%d *file %s *integration '
                    'theta_method_a 1.0 1.e-9 150 *rotation '
                    '%7.3f %7.3f %7.3f\n' % (grain_prefix, g['idnumber'],
                                             mat_file,
                                             o.phi1(), o.Phi(), o.phi2()))
        f.close()
        return

    def to_dream3d(self):
        """Write the microstructure as a hdf5 file compatible with DREAM3D."""
        # TODO: test
        import time
        f = h5py.File('%s.h5' % self.get_sample_name(), 'w')
        f.attrs['FileVersion'] = np.string_('7.0')
        f.attrs['DREAM3D Version'] = np.string_('6.1.77.d28a796')
        f.attrs['HDF5_Version'] = h5py.version.hdf5_version
        f.attrs['h5py_version'] = h5py.version.version
        f.attrs['file_time'] = time.time()
        # pipeline group (empty here)
        pipeline = f.create_group('Pipeline')
        pipeline.attrs['Number_Filters'] = np.int32(0)
        # create the data container group
        data_containers = f.create_group('DataContainers')
        m = data_containers.create_group('DataContainer')
        # ensemble data
        ed = m.create_group('EnsembleData')
        ed.attrs['AttributeMatrixType'] = np.uint32(11)
        ed.attrs['TupleDimensions'] = np.uint64(2)
        cryst_structure = ed.create_dataset('CrystalStructures',
                                            data=np.array([[999], [1]],
                                                          dtype=np.uint32))
        cryst_structure.attrs['ComponentDimensions'] = np.uint64(1)
        cryst_structure.attrs['DataArrayVersion'] = np.int32(2)
        cryst_structure.attrs['ObjectType'] = np.string_('DataArray<uint32_t>')
        cryst_structure.attrs['Tuple Axis Dimensions'] = np.string_('x=2')
        cryst_structure.attrs['TupleDimensions'] = np.uint64(2)
        mat_name = ed.create_dataset('MaterialName',
                                     data=[a.encode('utf8')
                                           for a in ['Invalid Phase', 'Unknown']])
        mat_name.attrs['ComponentDimensions'] = np.uint64(1)
        mat_name.attrs['DataArrayVersion'] = np.int32(2)
        mat_name.attrs['ObjectType'] = np.string_('StringDataArray')
        mat_name.attrs['Tuple Axis Dimensions'] = np.string_('x=2')
        mat_name.attrs['TupleDimensions'] = np.uint64(2)
        # feature data
        fd = m.create_group('FeatureData')
        fd.attrs['AttributeMatrixType'] = np.uint32(7)
        fd.attrs['TupleDimensions'] = np.uint64(self.grains.nrows)
        Euler = np.array([Orientation.from_rodrigues(g['orientation'])
                          for g in self.grains], dtype=np.float32)
        avg_euler = fd.create_dataset('AvgEulerAngles', data=Euler)
        avg_euler.attrs['ComponentDimensions'] = np.uint64(3)
        avg_euler.attrs['DataArrayVersion'] = np.int32(2)
        avg_euler.attrs['ObjectType'] = np.string_('DataArray<float>')
        avg_euler.attrs['Tuple Axis Dimensions'] = np.string_('x=%d' %
                                                              self.grains.nrows)
        avg_euler.attrs['TupleDimensions'] = np.uint64(self.grains.nrows)
        # geometry
        geom = m.create_group('_SIMPL_GEOMETRY')
        geom.attrs['GeometryType'] = np.uint32(999)
        geom.attrs['GeometryTypeName'] = np.string_('UnkownGeometry')
        # create the data container bundles group
        f.create_group('DataContainerBundles')
        f.close()

    @staticmethod
    def from_dream3d(file_path, main_key='DataContainers',
                     data_container='DataContainer', grain_data='FeatureData',
                     grain_orientations='AvgEulerAngles',
                     orientation_type='euler', grain_centroid='Centroids'):
        """Read a microstructure from a hdf5 file.

        :param str file_path: the path to the hdf5 file to read.
        :param str main_key: the string describing the root key.
        :param str data_container: the string describing the data container
            group in the hdf5 file.
        :param str grain_data: the string describing the grain data group in the
            hdf5 file.
        :param str grain_orientations: the string describing the average grain
            orientations in the hdf5 file.
        :param str orientation_type: the string describing the descriptor used
            for orientation data.
        :param str grain_centroid: the string describing the grain centroid in
            the hdf5 file.
        :return: a `Microstructure` instance created from the hdf5 file.
        """
        # TODO: test
        head, tail = os.path.split(file_path)
        micro = Microstructure(name=tail, file_path=head, overwrite_hdf5=True)
        with h5py.File(file_path, 'r') as f:
            grain_data_path = '%s/%s/%s' % (main_key, data_container, grain_data)
            orientations = f[grain_data_path][grain_orientations].value
            if grain_centroid:
                centroids = f[grain_data_path][grain_centroid].value
                offset = 0
                if len(centroids) < len(orientations):
                    offset = 1  # if grain 0 has not a centroid
            grain = micro.grains.row
            for i in range(len(orientations)):
                grain['idnumber'] = i
                if orientations[i, 0] == 0. and orientations[i, 1] == 0. and \
                        orientations[i, 2] == 0.:
                    # skip grain 0 which is always (0., 0., 0.)
                    print('skipping (0., 0., 0.)')
                    continue
                if orientation_type == 'euler':
                    grain['orientation'] = Orientation.from_euler(
                        orientations[i] * 180 / np.pi).rod
                elif orientation_type == 'rodrigues':
                    grain['orientation'] = Orientation.from_rodrigues(
                        orientations[i]).rod
                if grain_centroid:
                    grain['center'] = centroids[i - offset]
                grain.append()
            micro.grains.flush()
        return micro

    @staticmethod
    def copy_sample(src_micro_file, dst_micro_file, overwrite=False,
                    get_object=False, dst_name=None, autodelete=False):
        """ Initiate a new SampleData object and files from existing one"""
        SampleData.copy_sample(src_micro_file, dst_micro_file, overwrite,
                               new_sample_name=dst_name)
        if get_object:
            return Microstructure(filename=dst_micro_file,
                                  autodelete=autodelete)
        else:
            return

    @staticmethod
    def from_neper(neper_file_path):
        """Create a microstructure from a neper tesselation.

        Neper is an open source program to generate polycristalline
        microstructure using voronoi tesselations. It is available at
        https://neper.info

        :param str neper_file_path: the path to the tesselation file generated
            by Neper.
        :return: a pymicro `Microstructure` instance.
        """
        neper_file = neper_file_path.split(os.sep)[-1]
        neper_dir = os.path.dirname(neper_file_path)
        print('creating microstructure from Neper tesselation %s' % neper_file)
        name, ext = os.path.splitext(neper_file)
        print(name, ext)
        assert ext == '.tesr'  # assuming raster tesselation
        micro = Microstructure(name=name, file_path=neper_dir, overwrite_hdf5=True)
        with open(neper_file_path, 'r', encoding='latin-1') as f:
            line = f.readline()  # ***tesr
            # look for **general
            while True:
                line = f.readline().strip()  # get rid of unnecessary spaces
                if line.startswith('**general'):
                    break
            dim = f.readline().strip()
            print(dim)
            dims = np.array(f.readline().split()).astype(int).tolist()
            print(dims)
            voxel_size = np.array(f.readline().split()).astype(float).tolist()
            print(voxel_size)
            # look for **cell
            while True:
                line = f.readline().strip()
                if line.startswith('**cell'):
                    break
            n = int(f.readline().strip())
            print('microstructure contains %d grains' % n)
            f.readline()  # *id
            grain_ids = []
            # look for *ori
            while True:
                line = f.readline().strip()
                if line.startswith('*ori'):
                    break
                else:
                    grain_ids.extend(np.array(line.split()).astype(int).tolist())
            print('grain ids are:', grain_ids)
            oridescriptor = f.readline().strip()  # must be euler-bunge:passive
            if oridescriptor != 'euler-bunge:passive':
                print('Wrong orientation descriptor: %s, must be '
                      'euler-bunge:passive' % oridescriptor)
            grain = micro.grains.row
            for i in range(n):
                euler_angles = np.array(f.readline().split()).astype(float).tolist()
                print('adding grain %d' % grain_ids[i])
                grain['idnumber'] = grain_ids[i]
                grain['orientation'] = Orientation.from_euler(euler_angles).rod
                grain.append()
            micro.grains.flush()
            # look for **data and handle *group if present
            phase_ids = None
            while True:
                line = f.readline().strip()
                if line.startswith('*group'):
                    print('multi phase sample')
                    phase_ids = []
                    while True:
                        line = f.readline().strip()
                        if line.startswith('**data'):
                            break
                        else:
                            phase_ids.extend(np.array(line.split()).astype(int).tolist())
                    print('phase ids are:', phase_ids)
                if line.startswith('**data'):
                    break
            print(f.tell())
            print('reading data from byte %d' % f.tell())
            data = np.fromfile(f, dtype=np.uint16)[:-4]  # leave out the last 4 values
            print(data.shape)
            assert np.prod(dims) == data.shape[0]
            micro.set_grain_map(data.reshape(dims[::-1]).transpose(2, 1, 0),
                                voxel_size=voxel_size[0])  # swap X/Z axes
            print('updating grain geometry')
            micro.recompute_grain_bounding_boxes()
            micro.recompute_grain_centers()
            micro.recompute_grain_volumes()
            # if necessary set the phase_map
            if phase_ids:
                grain_map = micro.get_grain_map(as_numpy=True)
                phase_map = np.zeros_like(grain_map)
                for grain_id, phase_id in zip(grain_ids, phase_ids):
                    # ignore phase id == 1 as this corresponds to phase_map == 0
                    if phase_id > 1:
                        phase_map[grain_map == grain_id] = phase_id - 1
                micro.set_phase_map(phase_map)
        print('done')
        return micro

    @staticmethod
    def from_labdct(labdct_file, data_dir='.', include_IPF_map=False,
                    include_rodrigues_map=False):
        """Create a microstructure from a DCT reconstruction.

        :param str labdct_file: the name of the file containing the labDCT data.
        :param str data_dir: the path to the folder containing the HDF5
            reconstruction file.
        :param bool include_IPF_map: if True, the IPF maps will be included
            in the microstructure fields.
        :param bool include_rodrigues_map: if True, the rodrigues map will be
            included in the microstructure fields.
        :return: a `Microstructure` instance created from the labDCT
        reconstruction file.
        """
        file_path = os.path.join(data_dir, labdct_file)
        print('creating microstructure for labDCT scan %s' % file_path)
        name, ext = os.path.splitext(labdct_file)
        # get the phase data
        with h5py.File(file_path, 'r') as f:
            #TODO handle multiple phases
            phase01 = f['PhaseInfo']['Phase01']
            phase_name = phase01['Name'][0].decode('utf-8')
            parameters = phase01['UnitCell'][()]  # length unit is angstrom
            a, b, c = parameters[:3] / 10  # use nm unit
            alpha, beta, gamma = parameters[3:]
            print(parameters)
            sym = Lattice.guess_symmetry_from_parameters(a, b, c, alpha, beta, gamma)
            print('found %s symmetry' % sym)
            lattice = Lattice.from_parameters(a, b, c, alpha, beta, gamma, symmetry=sym)
            phase = CrystallinePhase(phase_id=1, name=phase_name, lattice=lattice)
        # create the microstructure with the phase infos
        micro = Microstructure(name=name, path=data_dir, overwrite_hdf5=True, phase=phase)

        # load cell data
        with h5py.File(file_path, 'r') as f:
            spacing = f['LabDCT']['Spacing'][0]
            rodrigues_map = f['LabDCT']['Data']['Rodrigues'][()].transpose(2, 1, 0, 3)
            grain_map = f['LabDCT']['Data']['GrainId'][()].transpose(2, 1, 0)
            print(grain_map.shape)
            micro.set_grain_map(grain_map, voxel_size=spacing)
            mask = f['LabDCT']['Data']['Mask'][()].transpose(2, 1, 0)
            micro.set_mask(mask, voxel_size=spacing)
            phase_map = f['LabDCT']['Data']['PhaseId'][()].transpose(2, 1, 0)
            micro.set_phase_map(phase_map, voxel_size=spacing)
            if include_IPF_map:
                IPF001_map = f['LabDCT']['Data']['IPF001'][()].transpose(2, 1, 0, 3)
                micro.add_field(gridname='CellData', fieldname='IPF001_map',
                                array=IPF001_map)
                IPF010_map = f['LabDCT']['Data']['IPF010'][()].transpose(2, 1, 0, 3)
                micro.add_field(gridname='CellData', fieldname='IPF010_map',
                                array=IPF010_map)
                IPF100_map = f['LabDCT']['Data']['IPF100'][()].transpose(2, 1, 0, 3)
                micro.add_field(gridname='CellData', fieldname='IPF100_map',
                                array=IPF100_map)
            if include_rodrigues_map:
                micro.add_field(gridname='CellData', fieldname='rodrigues_map',
                                array=rodrigues_map)

        # create grain data table infos
        grain_ids = np.unique(grain_map)
        print(grain_ids)
        micro.build_grain_table_from_grain_map()
        # now get each grain orientation from the rodrigues map
        for g in micro.grains:
            gid = g['idnumber']
            print(gid, g['center'])
            x, y, z = np.where(micro.get_grain_map() == gid)
            orientation = rodrigues_map[x[0], y[0], z[0]]
            # assign orientation to this grain
            g['orientation'] = orientation
            g.update()
        micro.grains.flush()
        return micro

    @staticmethod
    def from_dct(data_dir='.', grain_file='index.mat',
                 vol_file='phase_01_vol.mat', mask_file='volume_mask.mat',
                 use_dct_path=True, verbose=True):
        """Create a microstructure from a DCT reconstruction.

        DCT reconstructions are stored in several files. The indexed grain
        informations are stored in a matlab file in the '4_grains/phase_01'
        folder. Then, the reconstructed volume file (labeled image) is stored
        in the '5_reconstruction' folder as an hdf5 file, possibly stored
        alongside a mask file coming from the absorption reconstruction.

        :param str data_dir: the path to the folder containing the
                              reconstruction data.
        :param str grain_file: the name of the file containing grains info.
        :param str vol_file: the name of the volume file.
        :param str mask_file: the name of the mask file.
        :param bool use_dct_path: if True, the grain_file should be located in
            4_grains/phase_01 folder and the vol_file and mask_file in the
            5_reconstruction folder.
        :param bool verbose: activate verbose mode.
        :return: a `Microstructure` instance created from the DCT reconstruction.
        """
        if data_dir == '.':
            data_dir = os.getcwd()
        if data_dir.endswith(os.sep):
            data_dir = data_dir[:-1]
        scan = data_dir.split(os.sep)[-1]
        print('creating microstructure for DCT scan %s' % scan)
        micro = Microstructure(name=scan, path=data_dir, overwrite_hdf5=True)
        micro.data_dir = data_dir
        if use_dct_path:
            index_path = os.path.join(data_dir, '4_grains', 'phase_01',
                                      grain_file)
        else:
            index_path = os.path.join(data_dir, grain_file)
        print(index_path)
        if not os.path.exists(index_path):
            raise ValueError('%s not found, please specify a valid path to the'
                             ' grain file.' % index_path)
            return None
        from scipy.io import loadmat
        index = loadmat(index_path)
        voxel_size = index['cryst'][0][0][25][0][0]
        # grab the crystal lattice
        lattice_params = index['cryst'][0][0][3][0]
        sym = Symmetry.from_string(index['cryst'][0][0][7][0])
        print('creating crystal lattice {} ({}) with parameters {}'
              ''.format(index['cryst'][0][0][0][0], sym, lattice_params))
        lattice_params[:3] /= 10  # angstrom to nm
        lattice = Lattice.from_parameters(*lattice_params, symmetry=sym)
        micro.set_lattice(lattice)
        # add all grains to the microstructure
        grain = micro.grains.row
        for i in range(len(index['grain'][0])):
            grain['idnumber'] = index['grain'][0][i][0][0][0][0][0]
            grain['orientation'] = index['grain'][0][i][0][0][3][0]
            grain['center'] = index['grain'][0][i][0][0][15][0]
            grain.append()
        micro.grains.flush()

        # load the grain map if available
        if use_dct_path:
            grain_map_path = os.path.join(data_dir, '5_reconstruction',
                                          vol_file)
        else:
            grain_map_path = os.path.join(data_dir, vol_file)
        if os.path.exists(grain_map_path):
            with h5py.File(grain_map_path, 'r') as f:
                # because how matlab writes the data, we need to swap X and Z
                # axes in the DCT volume
                micro.set_grain_map(f['vol'][()].transpose(2, 1, 0), voxel_size)
                if verbose:
                    print('loaded grain ids volume with shape: {}'
                          ''.format(micro.get_grain_map().shape))
        # load the mask if available
        if use_dct_path:
            mask_path = os.path.join(data_dir, '5_reconstruction', mask_file)
        else:
            mask_path = os.path.join(data_dir, mask_file)
        if os.path.exists(mask_path):
            try:
                with h5py.File(mask_path, 'r') as f:
                    mask = f['vol'][()].transpose(2, 1, 0).astype(np.uint8)
                    # check if mask shape needs to be zero padded
                    if not mask.shape == micro.get_grain_map().shape:
                        offset = np.array(micro.get_grain_map().shape) - np.array(mask.shape)
                        padding = [(o // 2, o // 2) for o in offset]
                        print('mask padding is {}'.format(padding))
                        mask = np.pad(mask, padding, mode='constant')
                    print('now mask shape is {}'.format(mask.shape))
                    micro.set_mask(mask, voxel_size)
            except:
                # fallback on matlab format
                micro.set_mask(loadmat(mask_path)['vol'], voxel_size)
            if verbose:
                print('loaded mask volume with shape: {}'.format(micro.get_mask().shape))
        return micro

    @staticmethod
    def from_legacy_h5(file_path, filename=None):
        """read a microstructure object from a HDF5 file created by pymicro
        until version 0.4.5.

        :param str file_path: the path to the file to read.
        :return: the new `Microstructure` instance created from the file.
        """
        with h5py.File(file_path, 'r') as f:
            if filename is None:
                filename = f.attrs['microstructure_name']
            micro = Microstructure(name=filename, overwrite_hdf5=True)
            if 'symmetry' in f['EnsembleData/CrystalStructure'].attrs:
                sym = f['EnsembleData/CrystalStructure'].attrs['symmetry']
                parameters = f['EnsembleData/CrystalStructure/LatticeParameters'][()]
                micro.set_lattice(Lattice.from_symmetry(Symmetry.from_string(sym),
                                                        parameters))
            if 'data_dir' in f.attrs:
                micro.data_dir = f.attrs['data_dir']
            # load feature data
            if 'R_vectors' in f['FeatureData']:
                print('some grains')
                avg_rods = f['FeatureData/R_vectors'][()]
                print(avg_rods.shape)
                if 'grain_ids' in f['FeatureData']:
                    grain_ids = f['FeatureData/grain_ids'][()]
                else:
                    grain_ids = range(1, 1 + avg_rods.shape[0])
                if 'centers' in f['FeatureData']:
                    centers = f['FeatureData/centers'][()]
                else:
                    centers = np.zeros_like(avg_rods)
                # add all grains to the microstructure
                grain = micro.grains.row
                for i in range(avg_rods.shape[0]):
                    grain['idnumber'] = grain_ids[i]
                    grain['orientation'] = avg_rods[i, :]
                    grain['center'] = centers[i]
                    grain.append()
                micro.grains.flush()
            # load cell data
            if 'grain_ids' in f['CellData']:
                micro.set_grain_map(f['CellData/grain_ids'][()],
                                    f['CellData/grain_ids'].attrs['voxel_size'])
                micro.recompute_grain_bounding_boxes()
                micro.recompute_grain_volumes()
            if 'mask' in f['CellData']:
                micro.set_mask(f['CellData/mask'][()],
                               f['CellData/mask'].attrs['voxel_size'])
            return micro

    @staticmethod
    def from_ebsd(file_path, roi=None):
        """"Create a microstructure from an EBSD scan.

        :param str file_path: the path to the file to read.
        :param list roi: a list of 4 integers to crop the EBSD scan.
        :return: a new instance of `Microstructure`.
        """
        # Get name of file and create microstructure instance
        name = os.path.splitext(os.path.basename(file_path))[0]
        micro = Microstructure(name=name, autodelete=False, overwrite_hdf5=True)
        from pymicro.crystal.ebsd import OimScan
        # Read raw EBSD .h5 data file from OIM
        scan = OimScan.from_file(file_path)
        micro.set_phases(scan.phase_list)
        if roi:
            print('importing data from region {}'.format(roi))
            scan.cols = roi[1] - roi[0]
            scan.rows = roi[3] - roi[2]
            scan.iq = scan.iq[roi[0]:roi[1], roi[2]:roi[3]]
            scan.ci = scan.ci[roi[0]:roi[1], roi[2]:roi[3]]
            scan.euler = scan.euler[roi[0]:roi[1], roi[2]:roi[3], :]
        iq = scan.iq
        ci = scan.ci
        euler = scan.euler
        mask = np.ones_like(iq)
        # segment the grains
        grain_ids = scan.segment_grains()
<<<<<<< HEAD
        voxel_size = np.array([scan.xStep, scan.yStep])
        micro.set_grain_map(grain_ids, voxel_size)

        # add each array to the data file to the CellData image Group
        micro.add_field(gridname='CellData', fieldname='mask', array=mask,
                        replace=True)
        micro.add_field(gridname='CellData', fieldname='iq', array=iq,
                        replace=True)
        micro.add_field(gridname='CellData', fieldname='ci', array=ci,
                        replace=True)
        micro.add_field(gridname='CellData', fieldname='euler',
                        array=euler, replace=True)

        # Fill GrainDataTable
=======
        micro.set_grain_map(grain_ids, scan.xStep)

        # add each array to the data file
        mask_array = np.reshape(mask, (mask.shape[0], mask.shape[1], 1))
        iq_array = np.reshape(iq, (iq.shape[0], iq.shape[1], 1))
        ci_array = np.reshape(ci, (ci.shape[0], ci.shape[1], 1))
        micro.add_data_array(location='CellData', name='mask', array=mask_array, replace=True)
        micro.add_data_array(location='CellData', name='iq', array=iq_array, replace=True)
        micro.add_data_array(location='CellData', name='ci', array=ci_array, replace=True)
        micro.add_field(gridname='CellData', fieldname='euler', array=euler)

>>>>>>> 4c61af49
        grains = micro.grains.row
        for gid in np.unique(grain_ids):
            if gid == 0:
                continue
            print('adding grain %d' % gid)
            # use the first pixel of the grain
            idx = np.where(grain_ids == gid)[0][0]
            idy = np.where(grain_ids == gid)[1][0]
            # TODO compute mean grain orientation
            # IMPORTANT: indexes idx and idy are inverted because 'get_node' is
            # without option 'as_numpy=True', to leverage HDF5 lazy access to
            # data. As Image fields are stored with their dimension transposed
            # (to be consistent with ordering convention of both SampleData and
            # Paraview/XDMF) indexes must be inverted here.
            local_euler = np.degrees(micro.get_node('euler')[idy, idx,:])
            o_tsl = Orientation.from_euler(local_euler)
            # TODO link OimScan lattice to pymicro
            # o_fz = o_tsl.move_to_FZ(symmetry=Ti7Al._symmetry)
            grains['idnumber'] = gid
            grains['orientation'] = o_tsl.rod
            grains.append()
        micro.grains.flush()
        micro.recompute_grain_centers(verbose=False)
        micro.recompute_grain_volumes(verbose=False)
        micro.recompute_grain_bounding_boxes(verbose=False)
        micro.sync()
        return micro

    @staticmethod
    def merge_microstructures(micros, overlap, translation_offset=[0, 0, 0],
                              plot=False):
        """Merge two `Microstructure` instances together.

        The function works for two microstructures with grain maps and an
        overlap between them. Temporarily `Microstructures` restricted to the
        overlap regions are created and grains are matched between the two
        based on a disorientation tolerance.

        .. note::

          The two microstructure must have the same crystal lattice and the
          same voxel_size for this method to run.

        :param list micros: a list containing the two microstructures to merge.
        :param int overlap: the overlap to use.
        :param list translation_offset: a manual translation (in voxels) offset
            to add to the result.
        :param bool plot: a flag to plot some results.
        :return: a new `Microstructure`instance containing the merged
                 microstructure.
        """
        # TODO: test
        from scipy import ndimage

        # perform some sanity checks
        for i in range(2):
            if micros[i]._is_empty('grain_map'):
                raise ValueError('microstructure instance %s must have an '
                                 'associated grain_map attribute'
                                 % micros[i].get_sample_name())
        if micros[0].get_lattice() != micros[1].get_lattice():
            raise ValueError('both microstructure must have the same crystal '
                             'lattice')
        lattice = micros[0].get_lattice()
        if micros[0].get_voxel_size() != micros[1].get_voxel_size():
            raise ValueError('both microstructure must have the same'
                             ' voxel size')
        voxel_size = micros[0].get_voxel_size()

        if len(micros[0].get_grain_map().shape) == 2:
            raise ValueError('Microstructures to merge must be tridimensional')
        if len(micros[1].get_grain_map().shape) == 2:
            raise ValueError('Microstructures to merge must be tridimensional')

        # create two microstructures for the two overlapping regions:
        # end slices in first scan and first slices in second scan
        micro1_ol = micros[0].crop(z_start=micros[0].get_grain_map().shape[2] -
                                           overlap, autodelete=True)
        micro2_ol = micros[1].crop(z_end=overlap, autodelete=True)
        micros_ol = [micro1_ol, micro2_ol]

        # match grain from micros_ol[1] to micros_ol[0] (the reference)
        matched, _, unmatched = micros_ol[0].match_grains(micros_ol[1],
                                                          verbose=True)

        # to find the translation, we compute the differences in coordinates of
        # the center of mass of the matched grains between the two microstructures
        translation_mm = np.zeros(3)
        for i in range(len(matched)):
            # look at the pair of grains
            match = matched[i]
            delta = (micros_ol[0].get_grain(match[0]).center
                     - micros_ol[1].get_grain(match[1]).center)
            translation_mm += delta
        translation_mm /= len(matched)
        # account for the origin of the overlap region
        translation_mm[2] += (micros[0].get_grain_map().shape[2] -
                              overlap) * voxel_size
        print('average shift (voxels): {}'.format(translation_mm / voxel_size))
        translation_voxel = (translation_mm / voxel_size).astype(int)
        print('translation is in mm: {}'.format(translation_mm))
        print('translation is in voxels {}'.format(translation_voxel))
        # manually correct the result if necessary
        translation_voxel += translation_offset

        # now delete overlapping microstructures
        del micro1_ol, micro2_ol

        # look at ids in the reference volume
        ids_ref = np.unique(micros[0].get_grain_map())
        ids_ref_list = ids_ref.tolist()
        if -1 in ids_ref_list:
            ids_ref_list.remove(-1)  # grain overlap
        if 0 in ids_ref_list:
            ids_ref_list.remove(0)  # background
        print(ids_ref_list)
        id_offset = max(ids_ref_list)
        print('grain ids in volume %s will be offset by %d'
              % (micros[1].get_sample_name(), id_offset))

        # gather ids in the merging volume (will be modified)
        ids_mrg = np.unique(micros[1].get_grain_map())
        ids_mrg_list = ids_mrg.tolist()
        if -1 in ids_mrg_list:
            ids_mrg_list.remove(-1)  # grain overlap
        if 0 in ids_mrg_list:
            ids_mrg_list.remove(0)  # background
        print(ids_mrg_list)

        # prepare a volume with the same size as the second grain map,
        # with grain ids renumbered and (X, Y) translations applied.
        grain_map = micros[1].get_grain_map(as_numpy=True)
        grain_map_translated = grain_map.copy()
        print('renumbering grains in the overlap region of volume %s'
              % micros[1].get_sample_name())
        for match in matched:
            ref_id, other_id = match
            #TODO get this done faster (could be factorized in the method renumber_grains
            print('replacing %d by %d' % (other_id, ref_id))
            grain_map_translated[grain_map == other_id] = ref_id
            try:
                ids_mrg_list.remove(other_id)
            except ValueError:
                # this can happen if a reference grain was matched to more than 1 grain
                print('%d was not in list anymore' % other_id)
        # also renumber the rest using the offset
        renumbered_grains = []
        for i, other_id in enumerate(ids_mrg_list):
            new_id = id_offset + i + 1
            grain_map_translated[grain_map == other_id] = new_id
            print('replacing %d by %d' % (other_id, new_id))
            renumbered_grains.append([other_id, new_id])

        # apply translation along the (X, Y) axes
        grain_map_translated = np.roll(grain_map_translated,
                                       translation_voxel[:2], (0, 1))

        check = overlap // 2
        print(grain_map_translated.shape)
        print(overlap)
        print(translation_voxel[2] + check)
        if plot:
            slice_ref = micros[0].get_grain_map()[:, :,
                                                  translation_voxel[2] + check]
            slice_renum = grain_map_translated[:, :, check]
            id_max = max(slice_ref.max(), slice_renum.max())
            fig = plt.figure(figsize=(15, 7))
            ax1 = fig.add_subplot(1, 3, 1)
            ax1.imshow(micros[0].get_grain_map()[:, :, translation_voxel[2]
                                                 + check].T, vmin=0, vmax=id_max)
            plt.axis('off')
            plt.title('micros[0].grain_map (ref)')
            ax2 = fig.add_subplot(1, 3, 2)
            ax2.imshow(grain_map_translated[:, :, check].T, vmin=0, vmax=id_max)
            plt.axis('off')
            plt.title('micros[1].grain_map (renumbered)')
            ax3 = fig.add_subplot(1, 3, 3)
            same_voxel = (micros[0].get_grain_map()[:, :,
                          translation_voxel[2] + check]
                          == grain_map_translated[:, :, check])
            ax3.imshow(same_voxel.T, vmin=0, vmax=2)
            plt.axis('off')
            plt.title('voxels that are identicals')
            plt.savefig('merging_check1.pdf')

        # start the merging: the first volume is the reference
        gmap_shape = [micros[0].get_grain_map().shape,
                      micros[1].get_grain_map().shape]
        overlap = gmap_shape[0][2] - translation_voxel[2]
        print('overlap is %d voxels' % overlap)
        z_shape = gmap_shape[0][2] + gmap_shape[1][2] - overlap
        print('vertical size will be: %d + %d + %d = %d'
              % (gmap_shape[0][2] - overlap, overlap,
                 gmap_shape[1][2] - overlap, z_shape))
        shape_merged = (np.array(gmap_shape[0])
                        + [0, 0, gmap_shape[1][2] - overlap])
        print('initializing volume with shape {}'.format(shape_merged))
        grain_ids_merged = np.zeros(shape_merged, dtype=np.int16)
        print(gmap_shape[0])
        print(gmap_shape[1])

        # add the non-overlapping part of the 2 volumes as is
        grain_ids_merged[:, :, :gmap_shape[0][2] - overlap] = (
            micros[0].get_grain_map()[:, :, :-overlap])
        grain_ids_merged[:, :, gmap_shape[0][2]:] = grain_map_translated[:, :,
                                                    overlap:]

        # look at vertices with the same label
        print(micros[0].get_grain_map()[:, :, translation_voxel[2]:].shape)
        print(grain_map_translated[:, :, :overlap].shape)
        print('translation_voxel[2] = %d' % translation_voxel[2])
        print('micros[0].grain_map.shape[2] - overlap = %d'
              % (gmap_shape[0][2] - overlap))
        same_voxel = (micros[0].get_grain_map()[:, :, translation_voxel[2]:]
                      == grain_map_translated[:, :, :overlap])
        print(same_voxel.shape)
        grain_ids_merged[:, :, translation_voxel[2]:gmap_shape[0][2]] = (
                grain_map_translated[:, :, :overlap] * same_voxel)

        # look at vertices with a single label
        single_voxels_0 = ((micros[0].get_grain_map()[:, :,
                            translation_voxel[2]:] > 0)
                           & (grain_map_translated[:, :, :overlap] == 0))
        print(single_voxels_0.shape)
        grain_ids_merged[:, :, translation_voxel[2]:gmap_shape[0][2]] += (
            (micros[0].get_grain_map()[:, :, translation_voxel[2]:]
             * single_voxels_0))
        single_voxels_1 = ((grain_map_translated[:, :, :overlap] > 0)
                           & (micros[0].get_grain_map()[:, :,
                              translation_voxel[2]:] == 0))
        print(single_voxels_1.shape)
        grain_ids_merged[:, :, translation_voxel[2]:gmap_shape[0][2]] += (
                grain_map_translated[:, :, :overlap] * single_voxels_1)

        if plot:
            fig = plt.figure(figsize=(14, 10))
            ax1 = fig.add_subplot(1, 2, 1)
            ax1.imshow(grain_ids_merged[:, grain_ids_merged.shape[1] // 2, :].T)
            plt.axis('off')
            plt.title('XZ slice')
            ax2 = fig.add_subplot(1, 2, 2)
            ax2.imshow(grain_ids_merged[grain_ids_merged.shape[0] // 2, :, :].T)
            plt.axis('off')
            plt.title('YZ slice')
            plt.savefig('merging_check2.pdf')

        if not micros[0]._is_empty('mask') and not micros[1]._is_empty('mask'):
            mask_translated = np.roll(micros[1].get_mask(),
                                      translation_voxel[:2], (0, 1))

            # merging the masks
            mask_merged = np.zeros(shape_merged, dtype=np.uint8)
            # add the non-overlapping part of the 2 volumes as is
            mask_merged[:, :, :gmap_shape[0][2] - overlap] = (
                micros[0].get_mask()[:, :, :-overlap])
            mask_merged[:, :, gmap_shape[0][2]:] = (
                mask_translated[:, :, overlap:])

            # look at vertices with the same label
            same_voxel = (micros[0].get_mask()[:, :, translation_voxel[2]:] ==
                          mask_translated[:, :, :overlap])
            print(same_voxel.shape)
            mask_merged[:, :,
            translation_voxel[2]:micros[0].get_mask().shape[2]] = (
                    mask_translated[:, :, :overlap] * same_voxel)

            # look at vertices with a single label
            single_voxels_0 = (micros[0].get_mask()[:, :, translation_voxel[2]:]
                               > 0) & (mask_translated[:, :, :overlap] == 0)
            mask_merged[:, :,
            translation_voxel[2]:micros[0].get_mask().shape[2]] += (
                (micros[0].get_mask()[:, :, translation_voxel[2]:]
                 * single_voxels_0).astype(np.uint8))
            single_voxels_1 = ((mask_translated[:, :, :overlap] > 0)
                               & (micros[0].get_mask()[:, :,
                                  translation_voxel[2]:] == 0))
            mask_merged[:, :,
            translation_voxel[2]:micros[0].get_mask().shape[2]] += (
                (mask_translated[:, :, :overlap]
                 * single_voxels_1).astype(np.uint8))

            if plot:
                fig = plt.figure(figsize=(14, 10))
                ax1 = fig.add_subplot(1, 2, 1)
                ax1.imshow(mask_merged[:, 320, :].T)
                plt.axis('off')
                plt.title('XZ slice')
                ax2 = fig.add_subplot(1, 2, 2)
                ax2.imshow(mask_merged[320, :, :].T)
                plt.axis('off')
                plt.title('YZ slice')
                plt.savefig('merging_check3.pdf')

        # merging finished, build the new microstructure instance
        name_part1 = micros[0].get_sample_name()
        if name_part1.endswith('_data'):
            name_part1 = name_part1[:-5]
        name_part2 = micros[1].get_sample_name()
        if name_part2.endswith('_data'):
            name_part2 = name_part2[:-5]
        merged_name = '%s-%s' % (name_part1, name_part2)
        merged_path = os.path.dirname(micros[0].h5_file)
        desc = 'merged microstructure from %s and %s' % \
               (micros[0].get_sample_name(), micros[1].get_sample_name())
        merged_micro = Microstructure(name=merged_name, description=desc,
                                      overwrite_hdf5=True)
        merged_micro.set_lattice(lattice)
        # add all grains from the reference volume
        grains_0 = micros[0].grains.read()
        merged_micro.grains.append(grains_0)
        merged_micro.grains.flush()
        print(renumbered_grains)
        # add all new grains from the merged volume
        for i in range(len(renumbered_grains)):
            other_id, new_id = renumbered_grains[i]
            g = micros[1].grains.read_where('idnumber == other_id')
            g['idnumber'] = new_id
            merged_micro.grains.append(g)
            print('adding grain with new id %d (was %d)' % (new_id, other_id))
        print('%d grains in merged microstructure'
              % merged_micro.get_number_of_grains())
        merged_micro.grains.flush()

        # add the full grain map
        print('assigning merged grain map')
        merged_micro.set_grain_map(grain_ids_merged, voxel_size)
        # recompute the geometry of the grains
        print('updating grain geometry')
        merged_micro.recompute_grain_bounding_boxes()
        merged_micro.recompute_grain_centers()
        merged_micro.recompute_grain_volumes()
        if not micros[0]._is_empty('mask') and not micros[1]._is_empty('mask'):
            print('assigning merged mask')
            merged_micro.set_mask(mask_merged, voxel_size)
        merged_micro.sync()
        return merged_micro

    def pause_for_visualization(self, Vitables=False, Paraview=False,
                                **keywords):
        """Flushes data, close files and pause interpreter for visualization.

        This method pauses the interpreter until you press the <Enter> key.
        During the pause, the HDF5 file object is closed, so that it can be
        read by visualization softwares like Paraview or ViTables. Two
        optional arguments allow to directly open the dataset with Paraview
        and/or Vitables, as a subprocess of Python. In these cases, the Python
        interpreter is paused until you close the visualization software.

        Paraview allows to visualize the volumic data that is stored in the
        SampleData dataset, *i.e.* Mesh and Images groups (geometry and
        stored fields). Vitables allows to visualize the content of the HDF5
        dataset in term of data tree, arrays content and nodes attributes. If
        both are requested, Vitables is executed before Paraview.


        :param bool Vitables: set to `True` to launch Vitables on the HDF5 file
            of the instance HDF5 dataset.
        :param bool Paraview: set to `True` to launch Paraview on the XDMF file
            of the instance.
        """
        super(Microstructure, self).pause_for_visualization(Vitables, Paraview,
                                                            **keywords)
        self.grains = self.get_node('GrainDataTable')
        return<|MERGE_RESOLUTION|>--- conflicted
+++ resolved
@@ -1465,13 +1465,9 @@
         # TODO find a way not to overwrite the sample name when an existing file is read
         #self.set_sample_name(name)
         self.grains = self.get_node('GrainDataTable')
-<<<<<<< HEAD
-        self._init_lattice(lattice)
-=======
         self._init_phase(phase)
         self.active_phase_id = 1
         self.vtkmesh = None
->>>>>>> 4c61af49
         self.sync()
         return
 
@@ -2108,7 +2104,6 @@
     def add_grains_in_map(self):
         """Add to GrainDataTable the grains in grain map missing in table.
 
-<<<<<<< HEAD
         The grains are added with a random orientation by convention.
         """
         _, _, not_in_table = self.compute_grains_map_table_intersection()
@@ -2119,12 +2114,6 @@
         Phi = 180. * np.arccos(2 * np.random.rand(len(not_in_table),1)- 1) / np.pi
         phi2 = np.random.rand(len(not_in_table),1) * 360.
         euler_list = np.concatenate((phi1,Phi,phi2), axis=1)
-=======
-        The grains are added with a (0, 0, 0) orientation by convention.
-        """
-        _, _, not_in_table = self.compute_grains_map_table_intersection()
-        euler_list = np.zeros((len(not_in_table), 3))
->>>>>>> 4c61af49
         self.add_grains(euler_list, grain_ids=not_in_table)
         return
 
@@ -3315,11 +3304,7 @@
                 '''
                 Note that Amitex uses a different reduced number:
                 (1, 2, 3, 4, 5, 6) = (11, 22, 33, 12, 13, 23)
-<<<<<<< HEAD
-                Because of this indices 4 and 6 are inversed with respect to the Voigt convention.
-=======
-                Because of this indices 4 and 6 are inverted with respect to the Voigt convention. 
->>>>>>> 4c61af49
+                Because of this indices 4 and 6 are inverted with respect to the Voigt convention.
                 '''
                 mat.append(etree.Element(_tag='Coeff', Index='1', Type='Constant', Value=str(C[0, 0])))  # C11
                 mat.append(etree.Element(_tag='Coeff', Index='2', Type='Constant', Value=str(C[0, 1])))  # C12
@@ -3906,7 +3891,6 @@
         mask = np.ones_like(iq)
         # segment the grains
         grain_ids = scan.segment_grains()
-<<<<<<< HEAD
         voxel_size = np.array([scan.xStep, scan.yStep])
         micro.set_grain_map(grain_ids, voxel_size)
 
@@ -3921,19 +3905,6 @@
                         array=euler, replace=True)
 
         # Fill GrainDataTable
-=======
-        micro.set_grain_map(grain_ids, scan.xStep)
-
-        # add each array to the data file
-        mask_array = np.reshape(mask, (mask.shape[0], mask.shape[1], 1))
-        iq_array = np.reshape(iq, (iq.shape[0], iq.shape[1], 1))
-        ci_array = np.reshape(ci, (ci.shape[0], ci.shape[1], 1))
-        micro.add_data_array(location='CellData', name='mask', array=mask_array, replace=True)
-        micro.add_data_array(location='CellData', name='iq', array=iq_array, replace=True)
-        micro.add_data_array(location='CellData', name='ci', array=ci_array, replace=True)
-        micro.add_field(gridname='CellData', fieldname='euler', array=euler)
-
->>>>>>> 4c61af49
         grains = micro.grains.row
         for gid in np.unique(grain_ids):
             if gid == 0:
