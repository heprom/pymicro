--- conflicted
+++ resolved
@@ -2687,10 +2687,6 @@
             from vtk.util import numpy_support
             #TODO build a continuous grain map for amitex
             grain_ids = self.get_grain_map(as_numpy=True)
-<<<<<<< HEAD
-            material_ids = np.ones_like(grain_ids)
-            nmat = 2
-=======
             material_ids = np.zeros_like(grain_ids)
             new_id = 1
             if add_grips:
@@ -2705,7 +2701,6 @@
                                                      (grip_size, grip_size)),
                                       mode='constant', constant_values=new_id)
                 new_id += 1
->>>>>>> 218568ff
             if add_exterior:
                 # add a layer of new_id around the first two dimensions
                 grain_ids = np.pad(grain_ids, ((exterior_size, exterior_size),
@@ -2716,27 +2711,7 @@
                                       ((exterior_size, exterior_size),
                                        (exterior_size, exterior_size),
                                        (0, 0)),
-<<<<<<< HEAD
-                                      mode='constant', constant_values=nmat)
-                nmat = nmat+1
-            if add_grips:
-                grain_ids = np.pad(grain_ids, ((0, 0),
-                                               (0, 0),
-                                               (grip_size, grip_size)),
-                                   mode='constant', constant_values=1)
-                material_ids = np.pad(material_ids, ((0, 0),
-                                                     (0, 0),
-                                                     (grip_size, grip_size)),
-                                      mode='constant', constant_values=nmat)
-            # renumber grain_map
-            Ids = self.get_grain_ids()
-            k = 1
-            for Id in Ids:
-                grain_ids[np.where(grain_ids == Id)] = k
-                k += 1
-=======
                                       mode='constant', constant_values=new_id)
->>>>>>> 218568ff
             # write both arrays as VTK files for amitex
             voxel_size = self.get_voxel_size()
             for array, array_name in zip([grain_ids, material_ids],
