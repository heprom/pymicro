--- conflicted
+++ resolved
@@ -1566,9 +1566,6 @@
                                            grain_map.shape[1], 1))
         return grain_map
 
-<<<<<<< HEAD
-    def get_mask(self, as_numpy=True):
-=======
     def get_phase_map(self, as_numpy=True):
         phase_map = self.get_node(name='phase_map', as_numpy=as_numpy)
         if self._is_empty('phase_map'):
@@ -1580,7 +1577,6 @@
         return phase_map
 
     def get_mask(self, as_numpy=False):
->>>>>>> 0ca6b098
         mask = self.get_node(name='mask', as_numpy=as_numpy)
         if self._is_empty('mask'):
             mask = None
