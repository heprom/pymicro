import os
import sys
import vtk
import numpy as np
from vtk.util.colors import red, green, black, white, grey, blue, orange, peacock
from vtk.util import numpy_support

# see if some of the stuff needs to be moved to the Microstructure module
from pymicro.crystal.lattice import Lattice, HklPlane


def to_vtk_type(type):
    '''Function to get the VTK data type given a numpy data type.

    :param str type: The numpy data type like 'uint8', 'uint16'...
    :return: A VTK data type.
    '''
    if type == 'uint8':
        return vtk.VTK_UNSIGNED_CHAR
    elif type == 'uint16':
        return vtk.VTK_UNSIGNED_SHORT
    elif type == 'uint32':
        return vtk.VTK_UNSIGNED_INT
    elif type == 'float':
        return vtk.VTK_FLOAT
    elif type == 'float64':
        return vtk.VTK_DOUBLE


def rand_cmap(N=256, first_is_black=False, table_range=(0, 255)):
    '''Create a VTK lookup table with random colors.

    The first color can be enforced to black and usually figure out
    the image background. The random seed is fixed to 13 in order
    to consistently produce the same colormap.

    :param int N: The number of colors in the colormap.
    :param bool first_is_black: Force the first color to be black.
    :param typle table_range: The range of the VTK lookup table
    :return: A vtkLookupTable lookup table with N random colors.
    '''
    np.random.seed(13)
    rand_colors = np.random.rand(N, 3)
    if first_is_black:
        rand_colors[0] = [0., 0., 0.]  # enforce black background
    lut = vtk.vtkLookupTable()
    lut.SetNumberOfTableValues(N)
    lut.Build()
    for i in range(N):
        lut.SetTableValue(i, rand_colors[i][0], rand_colors[i][1], rand_colors[i][2], 1.0)
    lut.SetRange(table_range)
    return lut


def pv_rand_cmap(N=256, first_is_black=False):
    '''Write out the random color map in paraview xml format.

    This method print out the XML declaration of the random colormap.
    This may be saved to a text file and used in paraview.

    :param int N: The number of colors in the colormap.
    :param bool first_is_black: Force the first color to be black.
    '''
    np.random.seed(13)
    rand_colors = np.random.rand(N, 3)
    if first_is_black:
        rand_colors[0] = [0., 0., 0.]  # enforce black background
    print('<ColorMap name="random" space="RGB">')
    for i in range(N):
        print('<Point x="%d" o="1" r="%8.6f" g="%8.6f" b="%8.6f"/>' %
              (i, rand_colors[i][0], rand_colors[i][1], rand_colors[i][2]))
    print('</ColorMap>')


def pyplot_cmap(name='viridis', table_range=(0, 255)):
    """Create a VTK colormap from pyplot.

    :param str name: the color map name to import from pyplot.
    :return:
    """
    from matplotlib import cm
    cmap = cm.get_cmap(name)
    lut = vtk.vtkLookupTable()
    lut.SetNumberOfTableValues(256)
    lut.Build()
    for i in range(256):
        lut.SetTableValue(i, *cmap([i]))
    lut.SetRange(table_range)
    return lut


def gray_cmap(table_range=(0, 255)):
    '''create a black and white colormap.

    *Parameters*

    **table_range**: 2 values tuple (default: (0,255))
    start and end values for the table range.

    *Returns*

    A vtkLookupTable from black to white.
    '''
    lut = vtk.vtkLookupTable()
    lut.SetSaturationRange(0, 0)
    lut.SetHueRange(0, 0)
    lut.SetTableRange(table_range)
    lut.SetValueRange(0, 1)
    lut.SetRampToLinear()
    lut.Build()
    return lut


def invert_cmap(ref_lut):
    '''invert a VTK lookup table.

    *Parameters*

    **ref_lut**: The lookup table to invert.

    *Returns*

    A reverse vtkLookupTable.
    '''
    N = ref_lut.GetNumberOfTableValues()
    lut = vtk.vtkLookupTable()
    lut.SetNumberOfTableValues(N)
    lut.Build()
    for i in range(N):
        lut.SetTableValue(i, ref_lut.GetTableValue(N - i))
    lut.SetRange(ref_lut.GetTableRange())
    return lut


def hsv_cmap(N=64, table_range=(0, 255)):
    '''Create a VTK look up table similar to matlab's hsv.

    *Parameters*

    **N**: int, number of colors in the table.

    **table_range**: 2 values tuple (default: (0,255))
    start and end values for the table range.

    *Returns*

    A vtkLookupTable.
    '''
    lut = vtk.vtkLookupTable()
    lut.SetHueRange(0.0, 1.0)
    lut.SetSaturationRange(1.0, 1.0)
    lut.SetValueRange(1.0, 1.0)
    lut.SetNumberOfColors(N)
    lut.Build()
    lut.SetRange(table_range)
    return lut


def jet_cmap(N=64, table_range=(0, 255)):
    '''Create a VTK look up table similar to matlab's jet.

    *Parameters*

    **N**: int, number of colors in the table.

    **table_range**: 2 values tuple (default: (0,255))
    start and end values for the table range.

    *Returns*

    A vtkLookupTable from blue to red.
    '''
    lut = vtk.vtkLookupTable()
    lut.SetHueRange(0.667, 0.0)
    lut.SetNumberOfColors(N)
    lut.Build()
    lut.SetRange(table_range)
    return lut


def hot_cmap(table_range=(0, 255)):
    '''Create a VTK look up table similar to matlab's hot.

    *Parameters*

    **table_range**: 2 values tuple (default: (0,255))
    start and end values for the table range.

    *Returns*

    A vtkLookupTable from white to red.
    '''
    lut = vtk.vtkLookupTable()
    lutNum = 64
    lut.SetNumberOfTableValues(lutNum)
    lut.Build()
    lut.SetTableValue(0, 0.041667, 0.000000, 0.000000, 1.0)
    lut.SetTableValue(1, 0.083333, 0.000000, 0.000000, 1.0)
    lut.SetTableValue(2, 0.125000, 0.000000, 0.000000, 1.0)
    lut.SetTableValue(3, 0.166667, 0.000000, 0.000000, 1.0)
    lut.SetTableValue(4, 0.208333, 0.000000, 0.000000, 1.0)
    lut.SetTableValue(5, 0.250000, 0.000000, 0.000000, 1.0)
    lut.SetTableValue(6, 0.291667, 0.000000, 0.000000, 1.0)
    lut.SetTableValue(7, 0.333333, 0.000000, 0.000000, 1.0)
    lut.SetTableValue(8, 0.375000, 0.000000, 0.000000, 1.0)
    lut.SetTableValue(9, 0.416667, 0.000000, 0.000000, 1.0)
    lut.SetTableValue(10, 0.458333, 0.000000, 0.000000, 1.0)
    lut.SetTableValue(11, 0.500000, 0.000000, 0.000000, 1.0)
    lut.SetTableValue(12, 0.541667, 0.000000, 0.000000, 1.0)
    lut.SetTableValue(13, 0.583333, 0.000000, 0.000000, 1.0)
    lut.SetTableValue(14, 0.625000, 0.000000, 0.000000, 1.0)
    lut.SetTableValue(15, 0.666667, 0.000000, 0.000000, 1.0)
    lut.SetTableValue(16, 0.708333, 0.000000, 0.000000, 1.0)
    lut.SetTableValue(17, 0.750000, 0.000000, 0.000000, 1.0)
    lut.SetTableValue(18, 0.791667, 0.000000, 0.000000, 1.0)
    lut.SetTableValue(19, 0.833333, 0.000000, 0.000000, 1.0)
    lut.SetTableValue(20, 0.875000, 0.000000, 0.000000, 1.0)
    lut.SetTableValue(21, 0.916667, 0.000000, 0.000000, 1.0)
    lut.SetTableValue(22, 0.958333, 0.000000, 0.000000, 1.0)
    lut.SetTableValue(23, 1.000000, 0.000000, 0.000000, 1.0)
    lut.SetTableValue(24, 1.000000, 0.041667, 0.000000, 1.0)
    lut.SetTableValue(25, 1.000000, 0.083333, 0.000000, 1.0)
    lut.SetTableValue(26, 1.000000, 0.125000, 0.000000, 1.0)
    lut.SetTableValue(27, 1.000000, 0.166667, 0.000000, 1.0)
    lut.SetTableValue(28, 1.000000, 0.208333, 0.000000, 1.0)
    lut.SetTableValue(29, 1.000000, 0.250000, 0.000000, 1.0)
    lut.SetTableValue(30, 1.000000, 0.291667, 0.000000, 1.0)
    lut.SetTableValue(31, 1.000000, 0.333333, 0.000000, 1.0)
    lut.SetTableValue(32, 1.000000, 0.375000, 0.000000, 1.0)
    lut.SetTableValue(33, 1.000000, 0.416667, 0.000000, 1.0)
    lut.SetTableValue(34, 1.000000, 0.458333, 0.000000, 1.0)
    lut.SetTableValue(35, 1.000000, 0.500000, 0.000000, 1.0)
    lut.SetTableValue(36, 1.000000, 0.541667, 0.000000, 1.0)
    lut.SetTableValue(37, 1.000000, 0.583333, 0.000000, 1.0)
    lut.SetTableValue(38, 1.000000, 0.625000, 0.000000, 1.0)
    lut.SetTableValue(39, 1.000000, 0.666667, 0.000000, 1.0)
    lut.SetTableValue(40, 1.000000, 0.708333, 0.000000, 1.0)
    lut.SetTableValue(41, 1.000000, 0.750000, 0.000000, 1.0)
    lut.SetTableValue(42, 1.000000, 0.791667, 0.000000, 1.0)
    lut.SetTableValue(43, 1.000000, 0.833333, 0.000000, 1.0)
    lut.SetTableValue(44, 1.000000, 0.875000, 0.000000, 1.0)
    lut.SetTableValue(45, 1.000000, 0.916667, 0.000000, 1.0)
    lut.SetTableValue(46, 1.000000, 0.958333, 0.000000, 1.0)
    lut.SetTableValue(47, 1.000000, 1.000000, 0.000000, 1.0)
    lut.SetTableValue(48, 1.000000, 1.000000, 0.062500, 1.0)
    lut.SetTableValue(49, 1.000000, 1.000000, 0.125000, 1.0)
    lut.SetTableValue(50, 1.000000, 1.000000, 0.187500, 1.0)
    lut.SetTableValue(51, 1.000000, 1.000000, 0.250000, 1.0)
    lut.SetTableValue(52, 1.000000, 1.000000, 0.312500, 1.0)
    lut.SetTableValue(53, 1.000000, 1.000000, 0.375000, 1.0)
    lut.SetTableValue(54, 1.000000, 1.000000, 0.437500, 1.0)
    lut.SetTableValue(55, 1.000000, 1.000000, 0.500000, 1.0)
    lut.SetTableValue(56, 1.000000, 1.000000, 0.562500, 1.0)
    lut.SetTableValue(57, 1.000000, 1.000000, 0.625000, 1.0)
    lut.SetTableValue(58, 1.000000, 1.000000, 0.687500, 1.0)
    lut.SetTableValue(59, 1.000000, 1.000000, 0.750000, 1.0)
    lut.SetTableValue(60, 1.000000, 1.000000, 0.812500, 1.0)
    lut.SetTableValue(61, 1.000000, 1.000000, 0.875000, 1.0)
    lut.SetTableValue(62, 1.000000, 1.000000, 0.937500, 1.0)
    lut.SetTableValue(63, 1.000000, 1.000000, 1.000000, 1.0)
    lut.SetRange(table_range)
    return lut


def add_hklplane_to_grain(hkl_plane, grid, orientation, origin=(0, 0, 0), opacity=1.0,
                          show_normal=False, normal_length=1.0, show_intersection=False, color_intersection=red):
    """Add a plane describing a crystal lattice plane to a VTK grid.

    :param hkl_plane: an instance of `HklPlane` describing the lattice plane.
    :param grid: a vtkunstructuredgrid instance representing the geometry of the grain.
    :param orientation: the grain orientation.
    :param origin: the origin of the plane in the grain.
    :param float opacity:
    :param show_normal: A flag to show the plane normal.
    :param normal_length: The length of the plane normal.
    :param show_intersection: A flag to show the intersection of the plane with the grain.
    :param tuple color_intersection: The color to display the intersection of the plane with the grain.
    :return: A VTK assembly with the grain, the plane, its normal and edge intersection if requested.
    """
    # compute the plane normal in the laboratory frame using the grain orientation
    gt = orientation.orientation_matrix().transpose()
    n_rot = np.dot(gt, hkl_plane.normal() / np.linalg.norm(hkl_plane.normal()))
    rot_plane = vtk.vtkPlane()
    rot_plane.SetOrigin(origin)
    # rotate the plane by setting the normal
    rot_plane.SetNormal(n_rot)
    return add_plane_to_grid(rot_plane, grid, opacity=opacity, show_normal=show_normal, normal_length=normal_length,
                             show_intersection=show_intersection, color_intersection=color_intersection)


def add_slip_system_to_grain(slip_system, grid, orientation, origin=(0, 0, 0), opacity=1.0,
                          show_normal=False, normal_length=1.0, show_intersection=False, color_intersection=red):
    """Add a slip system to a VTK grid.

    :param slip_system: an instance of `SlipSystem` describing the slip system.
    :param grid: a vtkunstructuredgrid instance representing the geometry of the grain.
    :param orientation: the grain orientation.
    :param origin: the origin of the plane in the grain.
    :param float opacity: opacity value of the plane.
    :param show_normal: A flag to show the plane normal.
    :param normal_length: The length of the plane normal.
    :param show_intersection: A flag to show the intersection of the plane with the grain.
    :param tuple color_intersection: The color to display the intersection of the plane with the grain.
    :return: A VTK assembly with the grain, the plane, its normal and edge intersection if requested and the slip
    direction.
    """
    # compute the plane normal in the laboratory frame using the grain orientation
    gt = orientation.orientation_matrix().transpose()
    slip_plane = slip_system.get_slip_plane()
    slip_dir = slip_system.get_slip_direction()
    n_rot = np.dot(gt, slip_plane.normal() / np.linalg.norm(slip_plane.normal()))
    l_rot = np.dot(gt, slip_dir.direction() / np.linalg.norm(slip_dir.direction()))
    rot_plane = vtk.vtkPlane()
    rot_plane.SetOrigin(origin)
    # rotate the plane by setting the normal
    rot_plane.SetNormal(n_rot)
    assembly = add_plane_to_grid(rot_plane, grid, opacity=opacity,
                                 show_normal=show_normal, normal_length=normal_length,
                                 show_intersection=show_intersection,
                                 color_intersection=color_intersection)
    slip_dir_actor = unit_arrow_3d(origin, normal_length * l_rot,
                                   make_unit=False, color=peacock)
    assembly.AddPart(slip_dir_actor)
    return assembly


def add_plane_to_grid(plane, grid, origin=None, color=None, opacity=0.3, show_normal=False, normal_length=1.0,
                      show_intersection=False, color_intersection=red):
    """Add a 3d plane inside another object.

    This function adds a plane inside another object described by a mesh (vtkunstructuredgrid). 
    The method is to use a vtkCutter with the mesh as input and the plane as the cut function. 
    The plane normal can be displayed and its length controlled.
    This may be used directly to add hkl planes inside a lattice cell or
    a grain.

    :param plane: A VTK implicit function describing the plane to add.
    :param grid: A VTK unstructured grid in which the plane is to be added.
    :param tuple origin: (x, y, z) tuple to define the origin of the plane.
    :param tuple color: A color defined by its rgb components.
    :param float opacity: Opacity value of the plane actor.
    :param bool show_normal: A flag to display the plane normal.
    :param normal_length: The length of the plane normal vector (1.0 by default).
    :param bool show_intersection: Also add the intersection of the plane with the grid in the assembly.
    :param tuple color_intersection: The color to display the intersection of the plane with the grid.
    :returns: A VTK assembly with the mesh, the plane, its normal and edge intersection if requested.
    """
    # prepare an assembly for the result
    assembly = vtk.vtkAssembly()
    # cut the unstructured grid with the plane
    planeCut = vtk.vtkCutter()
    if vtk.vtkVersion().GetVTKMajorVersion() > 5:
        planeCut.SetInputData(grid)
    else:
        planeCut.SetInput(grid)
    planeCut.SetCutFunction(plane)

    cutMapper = vtk.vtkPolyDataMapper()
    cutMapper.SetInputConnection(planeCut.GetOutputPort())
    cutActor = vtk.vtkActor()
    cutActor.SetMapper(cutMapper)
    if color:
        cutActor.GetProperty().SetColor(color)
    cutActor.GetProperty().SetOpacity(opacity)
    assembly.AddPart(cutActor)
    if show_normal:
        # add an arrow to display the normal to the plane
        if origin is None:
            origin = plane.GetOrigin()
        arrowActor = unit_arrow_3d(origin, normal_length * np.array(plane.GetNormal()), make_unit=False)
        assembly.AddPart(arrowActor)
    if show_intersection:
        extract = vtk.vtkFeatureEdges()
        extract.SetInputConnection(planeCut.GetOutputPort())
        edge_mapper = vtk.vtkPolyDataMapper()
        edge_mapper.SetInputConnection(extract.GetOutputPort())
        edge_mapper.SetScalarVisibility(0)
        edge_actor = vtk.vtkActor()
        edge_actor.SetMapper(edge_mapper)
        edge_actor.GetProperty().SetColor(color_intersection)
        edge_actor.GetProperty().SetLineWidth(3.0)
        assembly.AddPart(edge_actor)
    return assembly

def axes_actor(length=1.0, axisLabels=('x', 'y', 'z'), fontSize=20, color=None):
    '''Build an actor for the cartesian axes.

    :param length: The arrow length of the axes (1.0 by default).
    :type length: float or triple of float to specify the length of each axis individually.
    :param list axisLabels: Specify the axes labels (xyz by default), use axisLabels = None to hide the axis labels
    :param int fontSize: Font size for the axes labels (20 by default).
    :param tuple color: A single color defined by its rgb components (not set by default which keep the red, green, blue colors).
    :returns: A VTK assembly representing the cartesian axes.
    '''
    axes = vtk.vtkAxesActor()
    if isinstance(length, (float, int, np.int64, np.float64)):
        axes.SetTotalLength(length, length, length)
    else:
        assert(len(length) == 3)
        axes.SetTotalLength(length)
    axes.SetShaftTypeToCylinder()
    axes.SetCylinderRadius(0.02)
    if axisLabels:
        axes.GetXAxisCaptionActor2D().GetTextActor().SetTextScaleModeToNone()
        axes.GetYAxisCaptionActor2D().GetTextActor().SetTextScaleModeToNone()
        axes.GetZAxisCaptionActor2D().GetTextActor().SetTextScaleModeToNone()
        axprop = vtk.vtkTextProperty()
        axprop.SetColor(0, 0, 0)
        axprop.SetFontSize(fontSize)
        axprop.SetFontFamilyToArial()
        axes.GetXAxisCaptionActor2D().SetCaptionTextProperty(axprop)
        axes.GetYAxisCaptionActor2D().SetCaptionTextProperty(axprop)
        axes.GetZAxisCaptionActor2D().SetCaptionTextProperty(axprop)
        axes.SetXAxisLabelText(axisLabels[0])
        axes.SetYAxisLabelText(axisLabels[1])
        axes.SetZAxisLabelText(axisLabels[2])
    else:
        axes.SetAxisLabels(0)
    if color:
        # set the color of the whole triad
        collection = vtk.vtkPropCollection()
        axes.GetActors(collection)
        for i in range(collection.GetNumberOfItems()):
            collection.GetItemAsObject(i).GetProperty().SetColor(color)
    return axes


def grain_3d(grain, hklplanes=None, show_normal=False, plane_origins=None,
             plane_opacity=1.0, show_orientation=False, N=2048, verbose=False):
    """Creates a 3d representation of a crystallographic grain.

    This method creates a vtkActor object of the surface mesh
    representing a Grain object. An optional list of crystallographic
    planes can be given

    :param grain: the Grain object to be shown in 3d.
    :param list hklplanes: the list of HklPlanes object to add to the assembly.
    :param bool show_normal: show also the normal to the hkl planes if True.
    :param list plane_origins: the list of each plane origin (3d scene coordinates).
    :param float plane_opacity: set the opacity of the grain actor.
    :param bool show_orientation: show also the grain orientation with a vtkAxesActor placed at the grain center if True.
    :param int N: the number of colors to use in the colormap.
    :param bool verbose: activate verbose mode.
    :returns: a vtkAssembly of the grain mesh and the optional hkl planes.
    """
    assembly = vtk.vtkAssembly()
    # create mapper
    mapper = vtk.vtkDataSetMapper()
    if vtk.vtkVersion().GetVTKMajorVersion() > 5:
        mapper.SetInputData(grain.vtkmesh)
    else:
        mapper.SetInput(grain.vtkmesh)
    mapper.ScalarVisibilityOff()  # we use the grain id for chosing the color
    lut = rand_cmap(N, first_is_black=True, table_range=(0, N - 1))
    grain_actor = vtk.vtkActor()
    if verbose:
        print(grain.id)
        print(lut.GetTableValue(grain.id)[0:3])
    grain_actor.GetProperty().SetColor(lut.GetTableValue(grain.id)[0:3])
    grain_actor.GetProperty().SetOpacity(0.3)
    grain_actor.SetMapper(mapper)
    assembly.AddPart(grain_actor)
    if show_orientation:
        local_orientation = add_local_orientation_axes(grain.orientation, axes_length=30)
        # add local orientation to the grain actor
        assembly.AddPart(local_orientation)
    # add all hkl planes
    if hklplanes:
        from itertools import cycle
        # colors for the intersection
        it = cycle([red, green, blue, orange])
        # look at each hkl plane in the list
        for i, hklplane in enumerate(hklplanes):
            # the grain has its center of mass at the origin
            origin = [(0., 0., 0.)]
            color = next(it)
            if plane_origins is not None:
                origin = plane_origins[i]  # in unit of the 3d scene
                if verbose:
                    print('using origin %s' % str(origin))
                if type(origin) is not list:
                    origin = [plane_origins[i]]
            # we will add a series of this plane (one per origin value)
            for o in origin:
                hklplaneActor = add_hklplane_to_grain(hklplane, grain.vtkmesh,
                                                      grain.orientation, origin=o, opacity=plane_opacity,
                                                      show_normal=show_normal, normal_length=50.,
                                                      show_intersection=True, color_intersection=color)
                assembly.AddPart(hklplaneActor)
            color = next(it)
    return assembly

# deprecated, will be removed soon
def add_grain_to_3d_scene(grain, hklplanes, show_orientation=False):
    assembly = vtk.vtkAssembly()
    # create mapper
    print('creating grain actor')
    mapper = vtk.vtkDataSetMapper()
    if vtk.vtkVersion().GetVTKMajorVersion() > 5:
        mapper.SetInputData(grain.vtkmesh)
    else:
        mapper.SetInput(grain.vtkmesh)
    mapper.ScalarVisibilityOff()  # we use the grain id for choosing the color
    lut = rand_cmap(N=2048, first_is_black=True, table_range=(0, 2047))
    grain_actor = vtk.vtkActor()
    grain_actor.GetProperty().SetColor(lut.GetTableValue(grain.id)[0:3])
    grain_actor.SetMapper(mapper)
    assembly.AddPart(grain_actor)
    # add all hkl planes and local grain orientation actor
    if show_orientation:
        grain_actor.GetProperty().SetOpacity(0.3)
        local_orientation = add_HklPlanes_with_orientation_in_grain(grain, hklplanes)
        # add local orientation to the grain actor
        assembly.AddPart(local_orientation)
    return assembly


def add_local_orientation_axes(orientation, axes_length=30):
    # use a vtkAxesActor to display the crystal orientation
    local_orientation = vtk.vtkAssembly()
    axes = axes_actor(length=axes_length, axisLabels=False)
    apply_orientation_to_actor(axes, orientation)
    '''
    transform = vtk.vtkTransform()
    transform.Identity()
    transform.RotateZ(orientation.phi1())
    transform.RotateX(orientation.Phi())
    transform.RotateZ(orientation.phi2())
    axes.SetUserTransform(transform)
    '''
    local_orientation.AddPart(axes)
    return local_orientation


def add_HklPlanes_with_orientation_in_grain(grain, \
                                            hklplanes=[]):
    '''
    Add some plane actors corresponding to a list of (hkl) planes to
    a grain actor.
    '''
    # use a vtkAxesActor to display the crystal orientation
    local_orientation = vtk.vtkAssembly()
    grain_axes = axes_actor(length=30, axisLabels=False)
    apply_orientation_to_actor(grain_axes, grain.orientation)
    local_orientation.AddPart(grain_axes)
    # add all hkl planes to the grain
    for hklplane in hklplanes:
        hklplaneActor = add_hklplane_to_grain(hklplane, grain.vtkmesh, \
                                              grain.orientation)
        local_orientation.AddPart(hklplaneActor)
    return local_orientation


def unit_arrow_3d(start, vector, color=orange, radius=0.03, make_unit=True, label=False, text=None, text_scale=0.1,
                  vector_normal=None):
    n = np.linalg.norm(vector)
    arrowSource = vtk.vtkArrowSource()
    arrowSource.SetShaftRadius(radius)
    arrowSource.SetTipRadius(10 * radius / 3.)
    # We build a local direct base with X being the unit arrow vector
    X = vector / n
    arb = np.array([1, 0, 0])
    if abs(np.dot(X, arb)) == 1:  # avoid using 2 colinear vectors
        arb = np.array([0, 1, 0])
    Z = np.cross(X, arb)
    Y = np.cross(Z, X)
    m = vtk.vtkMatrix4x4()
    m.Identity()
    m.DeepCopy((1, 0, 0, start[0],
                0, 1, 0, start[1],
                0, 0, 1, start[2],
                0, 0, 0, 1))
    # Create the direction cosine matrix
    if make_unit:
        n = 1
    for i in range(3):
        m.SetElement(i, 0, n * X[i])
        m.SetElement(i, 1, n * Y[i])
        m.SetElement(i, 2, n * Z[i])
    t = vtk.vtkTransform()
    t.Identity()
    t.Concatenate(m)
    transArrow = vtk.vtkTransformFilter()
    transArrow.SetInputConnection(arrowSource.GetOutputPort())
    transArrow.SetTransform(t)
    mapper = vtk.vtkPolyDataMapper()
    mapper.SetInputConnection(transArrow.GetOutputPort())
    arrowActor = vtk.vtkActor()
    arrowActor.SetMapper(mapper)
    arrowActor.GetProperty().SetColor(color)
    if label:
        # add a text actor to display the vector coordinates
        assembly = vtk.vtkAssembly()
        assembly.AddPart(arrowActor)
        vectorText = vtk.vtkVectorText()
        if text == None:
            # display the vector coordinates as text
            vectorText.SetText(np.array_str(vector))
        else:
            vectorText.SetText(text)
        textMapper = vtk.vtkPolyDataMapper()
        textMapper.SetInputConnection(vectorText.GetOutputPort())
        textTransform = vtk.vtkTransform()
        start_text = start + vector
        mt = vtk.vtkMatrix4x4()
        mt.Identity()
        mt.DeepCopy((1, 0, 0, start_text[0],
                     0, 1, 0, start_text[1],
                     0, 0, 1, start_text[2],
                     0, 0, 0, 1))
        # Create the direction cosine matrix
        if vector_normal == None: vector_normal = Z
        for i in range(3):
            mt.SetElement(i, 0, vector[i]);
            mt.SetElement(i, 1, Y[i]);
            mt.SetElement(i, 2, vector_normal[i]);
        textTransform.Identity()
        textTransform.Concatenate(mt)
        textTransform.Scale(text_scale, text_scale, text_scale)
        textActor = vtk.vtkActor()
        textActor.SetMapper(textMapper)
        textActor.SetUserTransform(textTransform)
        textActor.GetProperty().SetColor(color)
        assembly.AddPart(textActor)
        return assembly
    else:
        return arrowActor


def lattice_points(lattice, origin=(0., 0., 0.), m=1, n=1, p=1):
    '''
    Create a vtk representation of a the lattice points.

    A vtkPoints instance is used to store the lattice points, including
    the points not on the lattice corners according to the system
    centering (may be P, I, F for instance).

    :param Lattice lattice: The Lattice instance from which to construct the points.
    :param tuple origin: cartesian coordinates of the origin.
    :param int m: the number of cells in the [100] direction (1 by default).
    :param int n: the number of cells in the [010] direction (1 by default).
    :param int p: the number of cells in the [001] direction (1 by default).
    :return: A vtkPoints with all the lattice points ordered such that the first 8*(m*n*p) points describe the lattice cells.
    '''
    [A, B, C] = lattice._matrix
    O = origin
    points = vtk.vtkPoints()
    # create all the points based on the lattice matrix
    for k in range(p + 1):
        for j in range(n + 1):
            for i in range(m + 1):
                points.InsertNextPoint(O + i * A + j * B + k * C)
    # now add extra points to represent the lattice centering
    for k in range(p):
        for j in range(n):
            for i in range(m):
                O = origin + i * A + j * B + k * C
                if lattice._centering == 'P':
                    pass  # nothing to do
                elif lattice._centering == 'I':
                    points.InsertNextPoint(O + 0.5 * A + 0.5 * B + 0.5 * C)
                elif lattice._centering == 'A':
                    points.InsertNextPoint(O + 0.5 * B + 0.5 * C)
                    points.InsertNextPoint(O + A + 0.5 * B + 0.5 * C)
                elif lattice._centering == 'B':
                    points.InsertNextPoint(O + 0.5 * A + 0.5 * C)
                    points.InsertNextPoint(O + 0.5 * A + B + 0.5 * C)
                elif lattice._centering == 'C':
                    points.InsertNextPoint(O + 0.5 * A + 0.5 * B)
                    points.InsertNextPoint(O + 0.5 * A + 0.5 * B + C)
                elif lattice._centering == 'F':
                    points.InsertNextPoint(O + 0.5 * A + 0.5 * B)
                    points.InsertNextPoint(O + 0.5 * A + 0.5 * B + C)
                    points.InsertNextPoint(O + 0.5 * B + 0.5 * C)
                    points.InsertNextPoint(O + 0.5 * B + 0.5 * C + A)
                    points.InsertNextPoint(O + 0.5 * C + 0.5 * A)
                    points.InsertNextPoint(O + 0.5 * C + 0.5 * A + B)
    return points


def lattice_grid(lattice, origin=(0., 0., 0.), m=1, n=1, p=1):
    """
    Create a mesh representation of a crystal lattice.

    A vtkUnstructuredGrid instance is used with a hexaedron element
    corresponding to the lattice system. Any number of cells can be
    displayed (just one by default).

    :param Lattice lattice: The Lattice instance from which to construct the grid.
    :param tuple origin: cartesian coordinates of the origin.
    :param int m: the number of cells in the [100] direction (1 by default).
    :param int n: the number of cells in the [010] direction (1 by default).
    :param int p: the number of cells in the [001] direction (1 by default).
    :return: A vtkUnstructuredGrid with (m x n x p) hexaedron cell representing the crystal lattice.
    """
    points = lattice_points(lattice, origin, m, n, p)
    # build the unstructured grid with m x n x p cells
    grid = vtk.vtkUnstructuredGrid()
    grid.SetPoints(points)
    grid.Allocate(p * n * m, 1)
    for k in range(p):
        for j in range(n):
            for i in range(m):
                # ids list
                Ids = vtk.vtkIdList()
                Ids.InsertNextId(i + j * (m + 1) + k * (m + 1) * (n + 1))
                Ids.InsertNextId(i + 1 + j * (m + 1) + k * (m + 1) * (n + 1))
                Ids.InsertNextId(i + 1 + (j + 1) * (m + 1) + k * (m + 1) * (n + 1))
                Ids.InsertNextId(i + (j + 1) * (m + 1) + k * (m + 1) * (n + 1))
                Ids.InsertNextId(i + j * (m + 1) + (k + 1) * (m + 1) * (n + 1))
                Ids.InsertNextId(i + 1 + j * (m + 1) + (k + 1) * (m + 1) * (n + 1))
                Ids.InsertNextId(i + 1 + (j + 1) * (m + 1) + (k + 1) * (m + 1) * (n + 1))
                Ids.InsertNextId(i + (j + 1) * (m + 1) + (k + 1) * (m + 1) * (n + 1))
                grid.InsertNextCell(vtk.VTK_HEXAHEDRON, Ids)
    return grid


def hexagonal_lattice_grid(lattice, origin=[0., 0., 0.]):
    """
    Create a mesh representation of a hexagonal crystal lattice.

    A vtkUnstructuredGrid instance is used with a hexagonal prism element
    corresponding to 3 unit cells of the lattice system.

    :param Lattice lattice: The Lattice instance from which to construct the grid.
    :param tuple origin: cartesian coordinates of the origin.
    :return: A vtkUnstructuredGrid one hexagnal prism cell representing the crystal lattice.
    """
    [A, B, C] = lattice._matrix
    O = origin
    points = vtk.vtkPoints()
    points.InsertNextPoint(O)
    points.InsertNextPoint(O + A)
    points.InsertNextPoint(O + A - B)
    points.InsertNextPoint(O - 2 * B)
    points.InsertNextPoint(O - 2 * B - A)
    points.InsertNextPoint(O - B - A)
    points.InsertNextPoint(O + C)
    points.InsertNextPoint(O + A + C)
    points.InsertNextPoint(O + A - B + C)
    points.InsertNextPoint(O - 2 * B + C)
    points.InsertNextPoint(O - 2 * B - A + C)
    points.InsertNextPoint(O - B - A + C)

    ids = vtk.vtkIdList()
    ids.InsertNextId(0)
    ids.InsertNextId(1)
    ids.InsertNextId(2)
    ids.InsertNextId(3)
    ids.InsertNextId(4)
    ids.InsertNextId(5)
    ids.InsertNextId(6)
    ids.InsertNextId(7)
    ids.InsertNextId(8)
    ids.InsertNextId(9)
    ids.InsertNextId(10)
    ids.InsertNextId(11)
    # build the unstructured grid with one cell
    grid = vtk.vtkUnstructuredGrid()
    grid.Allocate(1, 1)
    grid.InsertNextCell(16, ids)  # 16 is hexagonal prism cell type
    grid.SetPoints(points)
    return grid


def lattice_edges(grid, tubeRadius=0.02, tubeColor=grey):
    '''
    Create the 3D representation of crystal lattice edges.

    *Parameters*

    **grid**: vtkUnstructuredGrid
    The vtkUnstructuredGrid instance representing the crystal lattice.

    **tubeRadius**: float
    Radius of the tubes representing the atomic bonds (default: 0.02).

    **tubeColor**: vtk color
    Color of the tubes representing the atomis bonds (default: grey).

    *Returns*

    The method return a vtk actor for lattice edges.
    '''
    Edges = vtk.vtkExtractEdges()
    if vtk.vtkVersion().GetVTKMajorVersion() > 5:
        Edges.SetInputData(grid)
    else:
        Edges.SetInput(grid)
    Tubes = vtk.vtkTubeFilter()
    Tubes.SetInputConnection(Edges.GetOutputPort())
    Tubes.SetRadius(tubeRadius)
    Tubes.SetNumberOfSides(6)
    Tubes.UseDefaultNormalOn()
    Tubes.SetDefaultNormal(.577, .577, .577)
    # Create the mapper and actor to display the cell edges.
    TubeMapper = vtk.vtkPolyDataMapper()
    TubeMapper.SetInputConnection(Tubes.GetOutputPort())
    Edges = vtk.vtkActor()
    Edges.SetMapper(TubeMapper)
    Edges.GetProperty().SetDiffuseColor(tubeColor)
    return Edges


def lattice_vertices(grid, sphereRadius=0.1, sphereColor=blue):
    '''
    Create the 3D representation of crystal lattice atoms.

    *Parameters*

    **grid**: vtkUnstructuredGrid
    The vtkUnstructuredGrid instance representing the crystal lattice.

    **sphereRadius**: float
    Size of the spheres representing the atoms (default: 0.1).

    **sphereColor**: vtk color
    Color of the spheres representing the atoms (default: blue).

    *Returns*

    The method return a vtk actor for lattice vertices.
    '''
    # Create a sphere to use as a glyph source for vtkGlyph3D.
    Sphere = vtk.vtkSphereSource()
    Sphere.SetRadius(sphereRadius)
    Sphere.SetPhiResolution(40)
    Sphere.SetThetaResolution(40)
    Vertices = vtk.vtkGlyph3D()
    if vtk.vtkVersion().GetVTKMajorVersion() > 5:
        Vertices.SetInputData(grid)
    else:
        Vertices.SetInput(grid)
    Vertices.SetSourceConnection(Sphere.GetOutputPort())
    # Create a mapper and actor to display the glyphs.
    SphereMapper = vtk.vtkPolyDataMapper()
    SphereMapper.SetInputConnection(Vertices.GetOutputPort())
    SphereMapper.ScalarVisibilityOff()
    Vertices = vtk.vtkActor()
    Vertices.SetMapper(SphereMapper)
    Vertices.GetProperty().SetDiffuseColor(sphereColor)
    return Vertices


def crystal_vertices(crystal, origin=(0., 0., 0.), m=1, n=1, p=1, hide_outside=True):
    '''
    Create the 3D representation of the atoms in a given crystal, taking
    into account the crystal lattice and the basis which can be composed
    of any motif.

    :param tuple origin: cartesian coordinates of the origin.
    :param int m: the number of cells in the [100] direction (1 by default).
    :param int n: the number of cells in the [010] direction (1 by default).
    :param int p: the number of cells in the [001] direction (1 by default).
    :param bool hide_outside: do not displays atoms outside the displayed unit cells if True.
    :return: The method return a vtk actor with all the crystal atoms.
    '''
    data = vtk.vtkPolyData()
    # sphere glyph for one atom
    Sphere = vtk.vtkSphereSource()
    Sphere.SetPhiResolution(20)
    Sphere.SetThetaResolution(20)
    points = lattice_points(crystal._lattice, origin, m, n, p)
    # setup a vtkGlyph3D instance
    Vertices = vtk.vtkGlyph3D()
    Vertices.SetScaleModeToScaleByScalar()
    Vertices.SetScaleFactor(1.0)
    if vtk.vtkVersion().GetVTKMajorVersion() > 5:
        Vertices.SetInputData(data)
    else:
        Vertices.SetInput(data)
    Vertices.SetSourceConnection(Sphere.GetOutputPort())
    Vertices.SetColorModeToColorByScalar()
    # Create a mapper and actor to display the glyphs.
    SphereMapper = vtk.vtkPolyDataMapper()
    SphereMapper.SetInputConnection(Vertices.GetOutputPort())
    SphereMapper.ScalarVisibilityOn()

    atom_points = vtk.vtkPoints()
    color_scalars = vtk.vtkFloatArray()
    color_scalars.SetName('color')
    radius_scalars = vtk.vtkFloatArray()
    radius_scalars.SetName('radius')
    radius = 0.1 * min(crystal._lattice._lengths)  # default for atoms
    bounds = np.array([m, n, p]) * crystal._lattice._lengths
    for pid in range(points.GetNumberOfPoints()):
        point = points.GetPoint(pid)
        for l in range(len(crystal._basis)):
            basis_position = crystal._basis[l] * crystal._lattice._lengths
            print(point)
            position = np.array(point) + np.array(basis_position)
            # if needed skip things outside
            eps = 1e-6
            if hide_outside and (
                                    position[0] - origin[0] > bounds[0] + eps or position[1] - origin[1] > bounds[
                            1] + eps or
                                position[2] - origin[2] > bounds[2] + eps):
                continue
            atom_points.InsertNextPoint(position)
            color_scalars.InsertNextValue(float(l))
            radius_scalars.InsertNextValue(crystal._sizes[l] * min(crystal._lattice._lengths))
    data.SetPoints(atom_points)
    # perpare a scalar array with the two components: radius and color
    scalar_data = vtk.vtkFloatArray()
    scalar_data.SetNumberOfComponents(2)
    scalar_data.SetNumberOfTuples(color_scalars.GetNumberOfTuples())
    scalar_data.CopyComponent(0, radius_scalars, 0)
    scalar_data.CopyComponent(1, color_scalars, 0)
    scalar_data.SetName('scalar_data')
    data.GetPointData().AddArray(scalar_data)
    data.GetPointData().SetActiveScalars('scalar_data')

    # make the corresponding lut
    lut = vtk.vtkLookupTable()
    N = len(crystal._basis)
    lut.SetNumberOfTableValues(N)
    lut.Build()
    for i in range(N):
        color = crystal._colors[i]
        lut.SetTableValue(i, color[0], color[1], color[2])
    lut.SetRange(0, N - 1)
    SphereMapper.SetLookupTable(lut)
    SphereMapper.ColorByArrayComponent('scalar_data', 1)
    atoms = vtk.vtkActor()
    atoms.SetMapper(SphereMapper)
    return atoms


def crystal_3d(crystal, origin=(0., 0., 0.), m=1, n=1, p=1, \
               sphereRadius=0.1, tubeRadius=0.02, sphereColor=blue, tubeColor=grey, hide_outside=True):
    assembly = vtk.vtkAssembly()
    print(crystal)
    grid = lattice_grid(crystal._lattice, origin, m, n, p)
    (a, b, c) = crystal._lattice._lengths
    edges = lattice_edges(grid, tubeRadius=tubeRadius * a, tubeColor=tubeColor)
    vertices = crystal_vertices(crystal, origin, m, n, p, hide_outside)
    assembly.AddPart(edges)
    assembly.AddPart(vertices)
    assembly.SetOrigin(origin)  # m*a/2, n*b/2, p*c/2)
    assembly.AddPosition(-np.array(origin))  # -m*a/2, -n*b/2, -p*c/2)
    return assembly


def lattice_3d(lattice, origin=(0., 0., 0.), m=1, n=1, p=1, \
               sphereRadius=0.05, tubeRadius=0.02, sphereColor=black, tubeColor=grey, \
               crystal_orientation=None, show_atoms=True, show_edges=True, cell_clip=False):
    '''
    Create the 3D representation of a crystal lattice.

    The lattice edges are shown using a vtkTubeFilter and the atoms are
    displayed using spheres. Both tube and sphere radius can be controlled.
    Crystal orientation can also be provided which rotates the whole
    assembly appropriately.

    The origin of the actor can be t=either specified directly using a
    tuple or set using a string as follow:

     * mid the middle of the lattice cell(s)

    .. code-block:: python

      l = Lattice.cubic(1.0)
      cubic = lattice_3d(l)
      ren = vtk.vtkRenderer()
      ren.AddActor(cubic)
      render(ren, display=True)

    .. figure:: _static/lattice_3d.png
        :width: 300 px
        :height: 300 px
        :alt: lattice_3d
        :align: center

        A 3D view of a cubic lattice.

    :param Lattice lattice: The Lattice instance representing the crystal lattice.
    :param tuple or string origin: cartesian coordinates of the origin.
    :param int m: the number of cells in the [100] direction (1 by default).
    :param int n: the number of cells in the [010] direction (1 by default).
    :param int p: the number of cells in the [001] direction (1 by default).
    :param float sphereRadius: Size of the spheres representing the atoms (default: 0.05).
    :param float tubeRadius: Radius of the tubes representing the atomic bonds (default: 0.02).
    :param tuple sphereColor: Color of the spheres representing the atoms (default: black).
    :param tuple tubeColor: Color of the tubes representing the atomis bonds (default: grey).
    :param crystal_orientation: The crystal :py:class:`~pymicro.crystal.microstructure.Orientation` with respect to the sample coordinate system (default: None).
    :param bool show_atoms: Control if the atoms are shown (default: True).
    :param bool show_edges: Control if the eges of the lattice are shown (default: True).
    :param bool cell_clip: Clip the lattice points glyphs by the cell (default: False).
    :return: The method return a vtk assembly combining lattice edges and vertices.
    '''
    (a, b, c) = lattice._lengths
    if origin == 'mid':
        origin = (m * a / 2, n * b / 2, p * c / 2)
    grid = lattice_grid(lattice, (0., 0., 0.), m, n, p)  # we use the actor origin
    edges = lattice_edges(grid, tubeRadius=tubeRadius * min(lattice._lengths), tubeColor=tubeColor)
    vertices = lattice_vertices(grid, sphereRadius=sphereRadius * min(lattice._lengths), sphereColor=sphereColor)
    assembly = vtk.vtkAssembly()
    if show_edges: assembly.AddPart(edges)
    if show_atoms:
        if cell_clip:
            # use boolean operation
            epsilon = 1.e-6
            cube = vtk.vtkCubeSource()
            cube.SetCenter(a / 2, b / 2, c / 2)
            cube.SetXLength(a + epsilon)
            cube.SetYLength(b + epsilon)
            cube.SetZLength(c + epsilon)
            strips = vtk.vtkStripper()
            strips.SetInputConnection(cube.GetOutputPort())
            strips.Update()
            triangles = vtk.vtkTriangleFilter()
            triangles.SetInputData(cube.GetOutput())
            bool_filter = vtk.vtkBooleanOperationPolyDataFilter()
            bool_filter.SetOperation(bool_filter.VTK_INTERSECTION)
            bool_filter.SetInputConnection(0, triangles.GetOutputPort())
            bool_filter.SetInputConnection(1, vertices.GetMapper().GetInputAlgorithm().GetOutputPort())
            clip_mapper = vtk.vtkPolyDataMapper()
            clip_mapper.SetInputConnection(bool_filter.GetOutputPort(0))
            clip_mapper.SetScalarVisibility(0)
            clip_actor = vtk.vtkActor()
            clip_actor.SetMapper(clip_mapper)
            clip_actor.GetProperty().SetColor(sphereColor)
            assembly.AddPart(clip_actor)
        else:
            assembly.AddPart(vertices)
    # finally, apply crystal orientation to the lattice
    apply_translation_to_actor(assembly, -np.array(origin))
    # assembly.SetOrigin(origin)#m*a/2, n*b/2, p*c/2)
    if crystal_orientation != None:
        apply_orientation_to_actor(assembly, crystal_orientation)
    return assembly


def lattice_3d_with_planes(lattice, hklplanes, plane_origins=None, plane_colors=None, show_normal=True,
                           plane_opacity=1.0, **kwargs):
    '''
    Create the 3D representation of a crystal lattice.

    HklPlanes can be displayed within the lattice cell with their normals.
    A single vtk actor in form of an assembly is returned.
    Additional parameters are passed to the `lattice_3d` method to control how the lattice is pictured.

    .. code-block:: python

      l = Lattice.cubic(1.0)
      o = Orientation.from_euler([344.0, 125.0, 217.0])
      hklplanes = Hklplane.get_family('111')
      cubic = lattice_3d_with_planes(l, hklplanes, show_normal=True, \\
        plane_opacity=0.5, crystal_orientation=o)
      s3d = Scene3D()
      s3d.add(cubic)
      s3d.render()

    .. figure:: _static/cubic_crystal_3d.png
       :width: 300 px
       :alt: lattice_3d_with_planes
       :align: center

       A 3D view of a cubic lattice with all four 111 planes displayed.

    :param lattice: An instance of :py:class:`~pymicro.crystal.lattice.Lattice` corresponding to the crystal lattice to be displayed.
    :param hklplanes: A list of :py:class:`~pymicro.crystal.lattice.HklPlane` instances to add to the lattice.
    :param plane_origins: A list of tuples describing the plane origins (must be the same length as `hklplanes`), if None, the planes are created to pass through the middle of the lattice (default).
    :param plane_colors: A list of tuples describing the plane colors (must be the same length as `hklplanes`), if None, the planes are left gray (default).
    :param bool show_normal: Control if the slip plane normals are shown (default: True).
    :param float plane_opacity: A float number in the [0.,1.0] range controlling the slip plane opacity.
    :param **kwargs: additional parameters are passed to the `lattice_3d` method.
    :returns: The method return a vtkAssembly that can be directly added to a renderer.
    '''
    grid = lattice_grid(lattice)
    (a, b, c) = lattice._lengths
    if plane_origins:
        assert len(plane_origins) == len(hklplanes)
    elif kwargs['origin'] == 'mid':
        origin = (a / 2, b / 2, c / 2)
    else:
        origin = (0., 0., 0.)
    if plane_colors:
        assert len(plane_colors) == len(hklplanes)
    # get the atoms+edges assembly corresponding to the crystal lattice
    assembly = lattice_3d(lattice, **kwargs)
    # display all the hkl planes within the lattice
    for i, hklplane in enumerate(hklplanes):
        mid = np.array([a / 2, b / 2, c / 2])
        plane = vtk.vtkPlane()
        plane.SetOrigin(mid)
        plane.SetNormal(hklplane.normal())
        plane_color = grey
        if plane_colors:
            plane_color = plane_colors[i]
        hklplaneActor = add_plane_to_grid(plane, grid, mid, color=plane_color, opacity=plane_opacity)
        if plane_origins:
            origin = plane_origins[i] * np.array([a, b, c]) - mid
            print('using origin', origin)
            hklplaneActor.AddPosition(origin)
            hklplaneActor.SetOrigin(-origin)
        assembly.AddPart(hklplaneActor)
        if show_normal:
            # add an arrow to display the normal to the plane
            arrowActor = unit_arrow_3d(origin, a * hklplane.normal(), make_unit=False)
            assembly.AddPart(arrowActor)
    return assembly


def lattice_3d_with_plane_series(lattice, hkl, nps=1, **kwargs):
    '''
    Create the 3D representation of a crystal lattice with a series of hkl planes.

    HklPlanes can be displayed within the lattice cell with their normals.
    A single vtk actor in form of an assembly is returned.
    Additional parameters are passed to the `lattice_3d` method to control how the lattice is pictured.

    .. code-block:: python

        l = Lattice.cubic(1.0)
        orientation = Orientation.from_euler([0, 54.74, 135])  # correspond to 111 fiber texture
        copper = (1.000000, 0.780392, 0.494117)  # nice copper color
        copper_lattice = lattice_3d_with_plane_series(l, (1, -1, 1), nps=4, crystal_orientation=orientation, \\
            origin='mid', show_atoms=True, sphereColor=copper, sphereRadius=0.1)
        s3d = Scene3D()
        s3d.add(cubic)
        s3d.render()

    .. figure:: _static/Cu111_with_planes.png
       :width: 400 px
       :alt: Cu111_with_planes
       :align: center

       A 3D view of a copper lattice with a series of successive (111) planes displayed.

    :param lattice: An instance of :py:class:`~pymicro.crystal.lattice.Lattice` corresponding to the crystal lattice to be displayed.
    :param hkl: A tuple of the 3 miller indices.
    :param int nps: The number of planes to display in the series (1 by default).
    :param **kwargs: additional parameters are passed to the `lattice_3d_with_planes` method.
    :returns: The method return a vtkAssembly that can be directly added to a renderer.
    '''
    p = HklPlane(hkl[0], hkl[1], hkl[2], lattice)
    d_hkl = p.interplanar_spacing()
    (a, b, c) = lattice._lengths
    mid = np.array([0.5 * a, 0.5 * b, 0.5 * c])
    hkl_planes = []
    plane_origins = []
    for i in range(nps):
        hkl_planes.append(p)
        plane_origins.append(mid - (nps / 2. - 0.5 - i) * d_hkl * p.normal())
    return lattice_3d_with_planes(lattice, hkl_planes, plane_origins=plane_origins, **kwargs)


def pole_figure_3d(pf, radius=1.0, show_lattice=False):
    """
    Method to display a pole figure in 3d.

    This method displays a sphere of radius 1 with a crystal lattice placed at the center (only shown if 
    the show_lattice parameter is True). The poles associated with the pole figure are shown on the outbounding 
    sphere as well as the projection n the equatorial plane.

    :param pf: the `PoleFigure` instance .
    :param float radius: the outbounding sphere radius (1 by default).
    :param show_lattice: a flag to show the crystal lattice in the center of the sphere.
    :return: a vtk assembly that can be added to a `Scene3D` instance.
    """
    pole_figure = vtk.vtkAssembly()
    orientations = pf.get_orientations()
    # keep a list of useful points on the sphere
    points_on_sphere = [(0.0, 0.0, -radius)]  # first point is the south pole

    # get the list of hkl planes
    hkl_planes = pf.poles
    orientation = orientations[0]  # treat only the first orientation for now
    g = orientation.orientation_matrix()
    gt = g.transpose()
    lattice_3d = lattice_3d_with_planes(pf.lattice, hkl_planes,
                                        crystal_orientation=orientation,
                                        show_normal=False,
                                        origin='mid',
                                        tubeRadius=0.2 * radius / 10,
                                        sphereRadius=0.5 * radius / 10,
                                        plane_opacity=0.5)
    origin = 0.5 * np.array(pf.lattice._lengths)
    for hkl_plane in hkl_planes:
        if gt.dot(hkl_plane.normal())[2] < 0:
            print('inverting hkl')
            hkl_plane._h = -hkl_plane._h
            hkl_plane._k = -hkl_plane._k
            hkl_plane._l = -hkl_plane._l
        points_on_sphere.append(radius * gt.dot(hkl_plane.normal()))
        if show_lattice:
            # add an arrow to display the normal to the plane
            arrow_actor = unit_arrow_3d(origin, radius * hkl_plane.normal())
            lattice_3d.AddPart(arrow_actor)
    if show_lattice:
        pole_figure.AddPart(lattice_3d)

    # add the outbounding sphere
    sphere_source = vtk.vtkSphereSource()
    sphere_source.SetCenter(0.0, 0.0, 0.0)
    sphere_source.SetRadius(radius)
    sphere_source.SetPhiResolution(300)
    sphere_source.SetThetaResolution(300)
    sphere_mapper = vtk.vtkPolyDataMapper()
    sphere_mapper.SetInputConnection(sphere_source.GetOutputPort())
    sphere_mapper.ScalarVisibilityOff()
    sphere_actor = vtk.vtkActor()
    sphere_actor.SetMapper(sphere_mapper)
    sphere_actor.GetProperty().SetOpacity(0.1)
    pole_figure.AddPart(sphere_actor)

    # draw all the poles on the sphere and lines to the south pole
    for i, c in enumerate(points_on_sphere):
        pole = vtk.vtkSphere()
        pole.SetCenter(c)
        pole.SetRadius(radius * 0.05)
        pole_cut = vtk.vtkCutter()
        pole_cut.SetInputConnection(sphere_source.GetOutputPort())
        pole_cut.SetCutFunction(pole)
        pole_cut_mapper = vtk.vtkPolyDataMapper()
        pole_cut_mapper.SetInputConnection(pole_cut.GetOutputPort())
        pole_cut_actor = vtk.vtkActor()
        pole_cut_actor.SetMapper(pole_cut_mapper)
        pole_cut_actor.GetProperty().SetLineWidth(2.0)
        pole_cut_actor.GetProperty().SetColor(black)
        pole_figure.AddPart(pole_cut_actor)
        if i > 0:
            # add a line between the arrow tip and the south pole
            line_actor = line_3d(points_on_sphere[0], c)
            line_actor.GetProperty().SetLineWidth(2.0)
            line_actor.GetProperty().SetDiffuseColor(1.0, 0., 0.)
            pole_figure.AddPart(line_actor)
            # now add the pole on the equatorial plane
            cp = np.array(c) + np.array([0, 0, radius])
            cp /= cp[2] / radius  # SP'/SP = r/z with r != 1
            pole = vtk.vtkRegularPolygonSource()
            pole.SetRadius(radius * 0.05)
            pole.SetCenter(cp[0], cp[1], 0.0)
            pole.SetNumberOfSides(50)
            pole_ma = vtk.vtkPolyDataMapper()
            pole_ma.SetInputConnection(pole.GetOutputPort())
            pole_actor = vtk.vtkActor()
            pole_actor.SetMapper(pole_ma)
            pole_actor.GetProperty().SetColor(black)
            pole_figure.AddPart(pole_actor)

    # add the equatorial plane trace on the sphere
    equatorial_plane_source = vtk.vtkPlaneSource()
    equatorial_plane_source.SetOrigin(-radius, -radius, 0)
    equatorial_plane_source.SetPoint1(radius, -radius, 0)
    equatorial_plane_source.SetPoint2(-radius, radius, 0)
    equatorial_plane = vtk.vtkPlane()
    equatorial_plane.SetOrigin(0, 0, 0)
    equatorial_plane.SetNormal(0, 0, 1)
    equatorial_plane_contour = add_plane_to_grid(equatorial_plane, sphere_source.GetOutput(), None, opacity=1.0)
    equatorial_plane_contour.GetProperty().SetLineWidth(2.0)
    equatorial_plane_contour.GetProperty().SetColor(black)
    pole_figure.AddPart(equatorial_plane_contour)

    return pole_figure


def apply_translation_to_actor(actor, trans):
    '''
    Transform the actor (or whole assembly) using the specified translation.

    :param vtkActor actor: the vtk actor.
    :param trans: a 3 component numpy vector or sequence describing the translation to apply in scene units.
    '''
    transform = actor.GetUserTransform()
    if transform == None:
        transform = vtk.vtkTransform()
        transform.Identity()
    transform.PostMultiply()
    transform.Translate(trans[0], trans[1], trans[2])
    actor.SetUserTransform(transform)


def apply_rotation_to_actor(actor, R):
    '''
    Transform the actor with a given rotation matrix.

    :param vtkActor actor: the vtk actor.
    :param R: a (3x3) array representing the rotation matrix.
    '''
    transform = actor.GetUserTransform()
    if transform is None:
        transform = vtk.vtkTransform()
        transform.Identity()
    m = vtk.vtkMatrix4x4()
    m.Identity()
    for i in range(3):
        for j in range(3):
            m.SetElement(i, j, R[i, j])
    transform.Concatenate(m)
    actor.SetUserTransform(transform)


def apply_orientation_to_actor(actor, orientation):
    '''
    Transform the actor (or whole assembly) using the specified orientation.
    Here we could use the three euler angles associated with the
    orientation with the RotateZ and RotateX methods of the actor but
    the components of the orientation matrix are used directly since
    they are known without any ambiguity.

    :param vtkActor actor: the vtk actor.
    :param orientation: an instance of the :py:class:`pymicro.crystal.microstructure.Orientation` class
    '''
    gt = orientation.orientation_matrix().transpose()
    apply_rotation_to_actor(actor, gt)


def load_STL_actor(name, ext='STL', verbose=False, color=grey, feature_edges=False):
    '''Read a STL file and return the corresponding vtk actor.

    :param str name: the base name of the file to read.
    :param str ext: extension of the file to read.
    :param bool verbose: verbose mode.
    :param tuple color: the color to use for the actor.
    :param bool feature_edges: show boundary edges (default False).
    :return: the 3d solid in the form of a vtk actor.
    '''
    if verbose:
        print('adding part: %s' % name)
    part = vtk.vtkSTLReader()
    part.SetFileName(name + '.' + ext)
    part.Update()
    partMapper = vtk.vtkPolyDataMapper()
    partMapper.SetInputConnection(part.GetOutputPort())
    partActor = vtk.vtkActor()
    partActor.SetMapper(partMapper)
    partActor.GetProperty().SetColor(color)
    if feature_edges:
        extract = vtk.vtkFeatureEdges()
        extract.SetInputConnection(part.GetOutputPort())
        edge_mapper = vtk.vtkPolyDataMapper()
        edge_mapper.SetInputConnection(extract.GetOutputPort())
        edge_mapper.SetScalarVisibility(0)
        edge_actor = vtk.vtkActor()
        edge_actor.SetMapper(edge_mapper)
        edge_actor.GetProperty().SetColor(0, 0, 0)
        edge_actor.GetProperty().SetLineWidth(3.0)
        stl_part = vtk.vtkAssembly()
        stl_part.AddPart(partActor)
        stl_part.AddPart(edge_actor)
        return stl_part
    else:
        return partActor


def is_in_array(cad_path, step, origin=[0., 0., 0.]):
    """Function to compute the coordinates of the points within a CAD volume, with a given step."""

    part = vtk.vtkSTLReader()
    part.SetFileName(cad_path)
    part.Update()

    # get the bounds of the geometry
    bounds = part.GetOutput().GetBounds()
    print(bounds)

    # compute the discretization using the given step
    x_sample = np.arange(bounds[0], bounds[1] + step, step) + origin[0]
    print(x_sample)
    y_sample = np.arange(bounds[2], bounds[3] + step, step) + origin[1]
    z_sample = np.arange(bounds[4], bounds[5] + step, step) + origin[2]
    n_x = len(x_sample)
    n_y = len(y_sample)
    n_z = len(z_sample)
    print('discretization: %d x %d x %d points' % (n_x, n_y, n_z))
    n_vox = n_x * n_y * n_z
    print('total number of voxels is %d' % n_vox)

    xx, yy, zz = np.meshgrid(x_sample, y_sample, z_sample, indexing='ij')
    all_positions = np.empty((n_x, n_y, n_z, 3), dtype=float)
    all_positions[:, :, :, 0] = xx
    all_positions[:, :, :, 1] = yy
    all_positions[:, :, :, 2] = zz
    xyz = all_positions.reshape(-1, all_positions.shape[-1])  # numpy array with the point coordinates

    # create our points and the associated cell array
    points = vtk.vtkPoints()
    points.SetNumberOfPoints(n_vox)
    cells = vtk.vtkCellArray()
    coord = np.zeros((n_vox, 3))
    for i in range(n_vox):
        points.InsertPoint(i, xyz[i][0], xyz[i][1], xyz[i][2])
        cells.InsertNextCell(vtk.VTK_VERTEX)
        cells.InsertCellPoint(i)
    select_enclosed_points = vtk.vtkSelectEnclosedPoints()

    # assign points to select_enclosed_points
    points_poly_data = vtk.vtkPolyData()
    points_poly_data.SetPoints(points)
    select_enclosed_points.SetInputData(points_poly_data)

    # assign surface geometry to select_enclosed_points
    select_enclosed_points.SetSurfaceData(part.GetOutput())
    select_enclosed_points.Update()

    # select_enclosed_points outputs a vtkPolyData object -> exactly what we need to display
    polydata = select_enclosed_points.GetOutput()
    polydata.SetVerts(cells)  # mandatory to see the points
    polydata.GetPointData().SetActiveScalars('SelectedPoints')

    is_in = numpy_support.vtk_to_numpy(polydata.GetPointData().GetArray('SelectedPoints'))
    print(is_in)
    print(is_in.shape)
    return is_in.reshape((n_x, n_y, n_z)), xyz

def read_image_data(file_name, size, header_size=0, data_type='uint8', verbose=False):
    '''
    vtk helper function to read a 3d data file.
    The size is needed in the form (x, y, z) as well a string describing
    the data type in numpy format (uint8 is assumed by default).
    Lower file left and little endian are assumed.

    *Parameters*

    **file_name**: the name of the file to read.

    **size**: a sequence of three numbers describing the size of the 3d data set

    **header_size**: size of the header to skip in bytes (0 by default)

    **data_type**: a string describing the data type in numpy format ('uint8' by default)

    **verbose**: verbose mode (False by default)

    *Returns*

    A VTK data array
    '''
    vtk_type = to_vtk_type(data_type)
    if verbose:
        print('reading scan %s with size %dx%dx%d using vtk type %d' %
              (file_name, size[0], size[1], size[2], vtk_type))
    reader = vtk.vtkImageReader2()  # 2 is faster
    reader.SetDataScalarType(vtk_type)
    reader.SetFileDimensionality(3)
    reader.SetHeaderSize(header_size)
    reader.SetDataByteOrderToLittleEndian()
    reader.FileLowerLeftOn()
    reader.SetDataExtent(0, size[0] - 1, 0, size[1] - 1, 0, size[2] - 1)
    reader.SetNumberOfScalarComponents(1)
    reader.SetDataOrigin(0, 0, 0)
    reader.SetFileName(file_name)
    reader.Update()
    data = reader.GetOutput()
    return data


def data_outline(data, corner=False, color=black):
    '''
    vtk helper function to draw a bounding box around a volume.
    '''
    if corner:
        outlineFilter = vtk.vtkOutlineCornerFilter()
    else:
        outlineFilter = vtk.vtkOutlineFilter()
    if vtk.vtkVersion().GetVTKMajorVersion() > 5:
        outlineFilter.SetInputData(data)
    else:
        outlineFilter.SetInput(data)
    outlineMapper = vtk.vtkPolyDataMapper()
    outlineMapper.SetInputConnection(outlineFilter.GetOutputPort())
    outline = vtk.vtkActor()
    outline.SetMapper(outlineMapper)
    outline.GetProperty().SetColor(color)
    return outline


def box_3d(origin=(0, 0, 0), size=(100, 100, 100), line_color=black):
    """
    Create a box of a given size.
        
    :param tuple origin: the origin of the box in the laboratory frame. 
    :param tuple size: the size of the box. 
    :param line_color: the color to use to draw the box.
    :return: 
    """
    box_source = vtk.vtkCubeSource()
    box_source.SetBounds(origin[0], origin[0] + size[0],
                         origin[1], origin[1] + size[1],
                         origin[2], origin[2] + size[2])
    mapper = vtk.vtkPolyDataMapper()
    mapper.SetInputConnection(box_source.GetOutputPort())
    box = vtk.vtkActor()
    box.SetMapper(mapper)
    box.GetProperty().SetRepresentationToWireframe()
    box.GetProperty().SetColor(line_color)
    return box

def detector_3d(detector, image_name=None, show_axes=False, see_reference=True):
    """
    Create a 3D detector on a 3D scene, using all tilts.
    See_reference allow to plot an empty detector with dashed edge without any tilts.

    :param detector: RegArrayDetector2d
    :param image_name: str of the image to plot in the 3D detector 'image.png'
    :return: vtk actor
    """
    from pymicro.xray.detectors import RegArrayDetector2d
    assembly = vtk.vtkAssembly()
    detector_3d = vtk.vtkPlaneSource()
    '''TODO we should define the detector plane with its origin in the top left corner, but currently this would need 
    to flip the image to fit our geometrical conventions, probably due to the way the texture is rendered.'''
    detector_3d.SetOrigin(0., detector.get_size_mm()[0] / 2, -detector.get_size_mm()[1] / 2)
    detector_3d.SetPoint1(0., -detector.get_size_mm()[0] / 2, -detector.get_size_mm()[1] / 2)
    detector_3d.SetPoint2(0., detector.get_size_mm()[0] / 2, detector.get_size_mm()[1] / 2)

    planeMapper = vtk.vtkPolyDataMapper()
    planeMapper.SetInputConnection(detector_3d.GetOutputPort())

    plane_actor = vtk.vtkActor()
    plane_actor.SetMapper(planeMapper)

    if image_name is not None:
        # image to plot in the detector
        reader = vtk.vtkPNGReader()
        reader.SetFileName(image_name)

        #TODO: we could use the detector data direclty here
        texture = vtk.vtkTexture()
        texture.SetInputConnection(reader.GetOutputPort())
        plane_actor.SetTexture(texture)
    # rotate the detector according to the tilts angles
    apply_rotation_to_actor(plane_actor, detector.R)
    print(plane_actor.GetUserMatrix())
    assembly.AddPart(plane_actor)

    if show_axes:
        # add detector axes actor
        axes_detector = axes_actor(15, axisLabels=('u', 'v', 'w'), fontSize=20, color=(0.619, 0.156, 0.886))
        XYZ2uvw = np.array([detector.u_dir, detector.v_dir, detector.w_dir])
        apply_rotation_to_actor(axes_detector, XYZ2uvw.T)
        apply_translation_to_actor(axes_detector, detector.pixel_to_lab(0, 0)[0] - detector.ref_pos)
        assembly.AddPart(axes_detector)

    if see_reference:
        assembly.AddPart(plane_actor)
        det_ref = RegArrayDetector2d(size=(detector.size[0], detector.size[1]), tilts=(0., 0., 0.))
        det_ref.pixel_size = detector.pixel_size
        det_ref.ref_pos = detector.ref_pos

        detector_3d_ref = vtk.vtkPlaneSource()
        detector_3d_ref.SetOrigin(0., det_ref.get_size_mm()[0] / 2, -det_ref.get_size_mm()[1] / 2)
        detector_3d_ref.SetPoint1(0., -det_ref.get_size_mm()[0] / 2, -det_ref.get_size_mm()[1] / 2)
        detector_3d_ref.SetPoint2(0., det_ref.get_size_mm()[0] / 2, det_ref.get_size_mm()[1] / 2)

        extract = vtk.vtkFeatureEdges()
        extract.SetInputConnection(detector_3d_ref.GetOutputPort())

        planeMapperRef = vtk.vtkPolyDataMapper()
        planeMapperRef.SetInputConnection(extract.GetOutputPort())
        planeMapperRef.SetScalarVisibility(0)

        plane_actor_ref = vtk.vtkActor()
        plane_actor_ref.SetMapper(planeMapperRef)
        plane_actor_ref.GetProperty().SetColor(0, 0, 0)
        plane_actor_ref.GetProperty().SetLineWidth(1.0)
        plane_actor_ref.GetProperty().SetLineStipplePattern(0xf0f0)
        assembly.AddPart(plane_actor_ref)
    apply_translation_to_actor(assembly, detector.ref_pos)
    return assembly

def build_line_mesh(points):
    '''Function to construct a vtkUnstructuredGrid representing a line mesh.
    
    :param list points: the list of points.
    :returns line_mesh: the vtkUnstructuredGrid.
    '''
    line_mesh = vtk.vtkUnstructuredGrid()
    nodes = vtk.vtkPoints()
    nodes.SetNumberOfPoints(len(points))
    for i in range(len(points)):
        (x, y, z) = points[i]
        nodes.InsertPoint(i, x, y, z)
    line_mesh.SetPoints(nodes)
    for i in range(len(points) - 1):
        Ids = vtk.vtkIdList()
        Ids.InsertNextId(i)
        Ids.InsertNextId(i + 1)
        line_mesh.InsertNextCell(4, Ids)
    return line_mesh


def line_actor(line_grid):
    line_mapper = vtk.vtkDataSetMapper()
    if vtk.vtkVersion().GetVTKMajorVersion() > 5:
        line_mapper.SetInputData(line_grid)
    else:
        line_mapper.SetInput(line_grid)
    line_actor = vtk.vtkActor()
    line_actor.SetMapper(line_mapper)
    return line_actor


def line_3d(start_point, end_point):
    '''Function to draw a line in a 3d scene.

    :param tuple start_point: the line starting point.
    :param tuple end_point: the line ending point.
    :returns vtkActor: The method return a vtkActor of the line that can be directly \
    added to a 3d scene.
    '''
    line_grid = build_line_mesh([start_point, end_point])
    return line_actor(line_grid)


def circle_line_3d(center=(0, 0, 0), radius=1, normal=(0, 0, 1), resolution=1):
    '''Function to draw a circle in a 3d scene.

    :param tuple center: the center of the circle.
    :param float radius: the radius of the circle.
    :param tuple normal: the normal to the plane of the circle.
    :param float resolution: the resolution in degree.
    :returns vtkActor: The method return a vtkActor that can be directly added to a 3d scene.
    '''
    n = int(360 / resolution)
    line_points = []
    line_points.append([center[0] + radius, center[1], center[2]])  # starting point
    for i in range(n):
        line_points.append([center[0] + radius * np.cos(resolution * (i + 1) * np.pi / 180), \
                               center[1] + radius * np.sin(resolution * (i + 1) * np.pi / 180), \
                               center[2]])
    line_grid = build_line_mesh(line_points)
    return line_actor(line_grid)


def point_cloud_3d(data_points, point_color=(0, 0, 0), point_size=1):
    '''Function to display a point cloud in a 3d scene.
    
    :param list data_points: the list of points in he cloud.
    :param tuple point_color: the color to use to display the points.
    :param float point_size: the size of the points.
    :returns: The method return a vtkActor of the point cloud that can be directly added to a 3d scene.
    '''
    data = vtk.vtkPolyData()
    points = vtk.vtkPoints()
    cells = vtk.vtkCellArray()
    points.SetNumberOfPoints(len(data_points))
    for i in range(len(data_points)):
        (x, y, z) = data_points[i]
        points.InsertPoint(i, x, y, z)
        cells.InsertNextCell(1)
        cells.InsertCellPoint(i)
    data.SetPoints(points)
    data.SetVerts(cells)

    mapper = vtk.vtkPolyDataMapper()
    mapper.SetInputData(data)
    actor = vtk.vtkActor()
    actor.SetMapper(mapper)
    actor.GetProperty().SetColor(point_color)
    actor.GetProperty().SetPointSize(point_size)
    return actor


def contourFilter(data, value, color=grey, diffuseColor=grey, opacity=1.0, discrete=False):
    '''This method create an actor running a contour filter through the
    given data set.

    The data set can be equally given in numpy or VTK format (it will be
    converted to VTK if needed). The method may require a fair amount of
    memory so downsample your data if you can.

    :params data: the dataset to map, in numpy or VTK format.
    :params float value: numeric value to use for contouring.
    :params color: the solid color to use for the contour actor.
    :params diffuseColor: the diffusive color to use for the contour actor.
    :params float opacity: the opacity value to use for the actor (1.0 by default).
    :params bool discrete: use vtkDiscreteMarchingCubes if True (False by default).
    :returns: The method return a vtkActor that can be directly added to a renderer.
    '''
    if type(data) == np.ndarray:
        data = numpy_array_to_vtk_grid(data, False)
    if discrete:
        contour = vtk.vtkDiscreteMarchingCubes()
    else:
        contour = vtk.vtkContourFilter()
    if vtk.vtkVersion().GetVTKMajorVersion() > 5:
        contour.SetInputData(data)
    else:
        contour.SetInput(data)
    contour.SetValue(0, value)
    contour.Update()
    normals = vtk.vtkPolyDataNormals()
    normals.SetInputConnection(contour.GetOutputPort())
    normals.SetFeatureAngle(60.0)
    mapper = vtk.vtkPolyDataMapper()
    mapper.ScalarVisibilityOff()
    mapper.SetInputConnection(normals.GetOutputPort())
    mapper.Update()
    actor = vtk.vtkActor()
    actor.SetMapper(mapper)
    actor.GetProperty().SetColor(color)
    actor.GetProperty().SetDiffuseColor(diffuseColor)
    actor.GetProperty().SetSpecular(.4)
    actor.GetProperty().SetSpecularPower(10)
    actor.GetProperty().SetOpacity(opacity)
    return actor


def volren(data, alpha_channel=None, color_function=None):
    '''Volume rendering for a 3d array using standard ray casting.

      :param data: the dataset to render, in numpy or VTK format.
      :param alpha_channel: a vtkPiecewiseFunction instance, default to linear between 0 and 255 if not given.
      :returns: The method return a vtkVolume that can be added to a renderer.
    '''
    if type(data) == np.ndarray:
        data = numpy_array_to_vtk_grid(data, False)
    if alpha_channel == None:
        alpha_channel = vtk.vtkPiecewiseFunction()
        alpha_channel.AddPoint(0, 0.0)
        alpha_channel.AddPoint(255, 0.5)
    volumeProperty = vtk.vtkVolumeProperty()
    if color_function != None:
        volumeProperty.SetColor(color_function)
    volumeProperty.SetScalarOpacity(alpha_channel)
    compositeFunction = vtk.vtkVolumeRayCastCompositeFunction()
    volumeMapper = vtk.vtkVolumeRayCastMapper()
    volumeMapper.SetVolumeRayCastFunction(compositeFunction)
    if vtk.vtkVersion().GetVTKMajorVersion() > 5:
        volumeMapper.SetInputData(data)
    else:
        volumeMapper.SetInput(data)
    volume = vtk.vtkVolume()
    volume.SetMapper(volumeMapper)
    volume.SetProperty(volumeProperty)
    return volume


def elevationFilter(data, value, low_high_range, low_point=None, high_point=None):
    '''Create an isosurface and map it with an elevation filter.

    :param data: the dataset to map, in VTK format.
    :param float value: the value to use to create the isosurface.
    :param tuple low_high_range: range to use in the elevation filter in the form (low, high).
    :param tuple low_point: lower point defining the axis from which to compute the elevation.
    If not specified, (0, 0, low) is assumed.
    :param tuple high_point: lower point defining the axis from which to compute the elevation.
    If not specified, (0, 0, high) is assumed.
    :returns vtkActor: The method return an actor that can be directly added to a renderer.
    '''
    low, high = low_high_range
    lut = vtk.vtkLookupTable()
    lut.SetHueRange(0.6, 0)
    lut.SetSaturationRange(1.0, 0)
    lut.SetValueRange(0.5, 1.0)
    contour = vtk.vtkDiscreteMarchingCubes()
    if vtk.vtkVersion().GetVTKMajorVersion() > 5:
        contour.SetInputData(data)
    else:
        contour.SetInput(data)
    contour.SetValue(0, value)
    contour.Update()
    elevation = vtk.vtkElevationFilter()
    elevation.SetInputConnection(contour.GetOutputPort())
    if low_point == None:
        low_point = (0, 0, low)
    if high_point == None:
        high_point = (0, 0, high)
    elevation.SetLowPoint(low_point)
    elevation.SetHighPoint(high_point)
    elevation.SetScalarRange(low, high)
    elevation.ReleaseDataFlagOn()
    normals = vtk.vtkPolyDataNormals()
    normals.SetInputConnection(elevation.GetOutputPort())
    normals.SetFeatureAngle(60.0)
    mapper = vtk.vtkPolyDataMapper()
    mapper.SetScalarRange(low, high)
    mapper.SetLookupTable(lut)
    mapper.ImmediateModeRenderingOn()
    mapper.SetInputConnection(normals.GetOutputPort())
    mapper.Update()
    actor = vtk.vtkActor()
    actor.SetMapper(mapper)
    return actor


def numpy_array_to_vtk_grid(data, cell_data=True, array_name=None):
    '''Transform a 3d numpy data array into a vtk uniform grid with scalar data.

    :param data: the 3d numpy data array, possibly with 3 components using a 4th dimension.
    :param bool cell_data: flag to assign cell data, as opposed to point data, to the grid (True by default).
    :param str array_name: an optional name for the vtk array.
    :return vtkUniformGrid: The method return a vtkUniformGrid with scalar data initialized from
    the provided numpy array.
    '''
    if data.ndim not in [3, 4]:
        print('warning, data array dimension must be 3 or 4 (for multi-component)')
        return None
    if data.ndim == 3:
        size = np.shape(data)
        vtk_data_array = numpy_support.numpy_to_vtk(np.ravel(data, order='F'), deep=1)
    elif data.ndim == 4:
        print('treating the 4th dimension as 3 different components')
        assert data.shape[3] == 3
        size = np.shape(data)[:3]
        # create the right type of array
        vtk_type = numpy_support.get_vtk_array_type(data.dtype)
        print('creating vtk array with type %d' % vtk_type)
        vtk_data_array = vtk.vtkDataArray.CreateDataArray(vtk_type)
        vtk_data_array.SetNumberOfComponents(data.shape[3])
        n = np.prod(size)
        vtk_data_array.SetNumberOfTuples(n)
        for i in range(3):
            vtk_data_array.CopyComponent(i, numpy_support.numpy_to_vtk(np.ravel(data[:, :, :, i], order='F'), deep=1), 0)
    if array_name:
        vtk_data_array.SetName(array_name)
    grid = vtk.vtkUniformGrid()
    if cell_data:
        grid.SetExtent(0, size[0], 0, size[1], 0, size[2])
        grid.GetCellData().SetScalars(vtk_data_array)
    else:
        grid.SetExtent(0, size[0] - 1, 0, size[1] - 1, 0, size[2] - 1)
        grid.GetPointData().SetScalars(vtk_data_array)
    grid.SetSpacing(1, 1, 1)
    if vtk.vtkVersion().GetVTKMajorVersion() > 5:
        grid.SetScalarType(vtk.VTK_UNSIGNED_CHAR, vtk.vtkInformation())
    else:
        grid.SetScalarType(vtk.VTK_UNSIGNED_CHAR)
    return grid


def map_data_with_clip(data, lut=gray_cmap(), cell_data=True):
    '''This method construct an actor to map a 3d dataset.

    1/8 of the data is clipped out to have a better view of the interior.
    It requires a fair amount of memory so downsample your data if you can
    (it may not be visible at all on the resulting image).

    .. code-block:: python

      data = read_image_data(im_file, size)
      ren = vtk.vtkRenderer()
      actor = map_data_with_clip(data)
      ren.AddActor(actor)
      render(ren, display=True)

    .. figure:: _static/pa66gf30_clip_3d.png
       :width: 300 px
       :alt: pa66gf30_clip_3d
       :align: center

       A 3D view of a polyamid sample with reinforcing glass fibers.

    *Parameters*

    **data**: the dataset to map, in numpy or VTK format.

    **lut**: VTK look up table (default: `gray_cmap`).

    **cell_data**: boolean to map cell data or point data if False (True by default)

    *Returns*

    The method return a vtkActor that can be directly added to a renderer.
    '''
    # implicit function
    bbox = vtk.vtkBox()
    if type(data) == np.ndarray:
        size = data.shape
        bbox.SetXMin(size[0] / 2., -1, size[2] / 2.)
        bbox.SetXMax(size[0] + 1, size[1] / 2., size[2] + 1)
    else:
        e = 0.001
        bb = data.GetBounds()
        bbox.SetXMin((bb[1] - bb[0]) / 2., bb[2] - e, (bb[5] - bb[4]) / 2.)
        bbox.SetXMax(bb[1] + e, (bb[3] - bb[2]) / 2., bb[5] + e)
    return map_data(data, bbox, lut=lut, cell_data=cell_data)


def map_data(data, function, lut=gray_cmap(), cell_data=True):
    '''This method construct an actor to map a 3d dataset.

    It requires a fair amount of memory so downsample your data if you can
    (it may not be visible at all on the resulting image).

    *Parameters*

    **data**: the dataset to map, in numpy or VTK format.

    **function**: VTK implicit function where to map the data.

    **lut**: VTK look up table (default: `gray_cmap`).

    **cell_data**: boolean to map cell data or point data if False (True by default)

    *Returns*

    The method return a vtkActor that can be directly added to a renderer.
    '''
    if type(data) == np.ndarray:
        data = numpy_array_to_vtk_grid(data, cell_data)
    # use extract geometry filter to access the data
    extract = extract_poly_data(data, inside=False)
    mapper = vtk.vtkDataSetMapper()
    mapper.ScalarVisibilityOn()
    mapper.SetLookupTable(lut)
    mapper.UseLookupTableScalarRangeOn()
    if cell_data:
        mapper.SetScalarModeToUseCellData()
    else:
        mapper.SetScalarModeToUsePointData()
    mapper.SetColorModeToMapScalars()
    if vtk.vtkVersion().GetVTKMajorVersion() > 5:
        mapper.SetInputConnection(extract.GetOutputPort())
        # with VTK 6, since SetInputData does not create a pipeline, we can also use:
        # extract.Update()
        # mapper.SetInputData(extract.GetOutput())
    else:
        mapper.SetInput(extract.GetOutput())
    mapper.Update()
    actor = vtk.vtkActor()
    actor.SetMapper(mapper)
    return actor


def set_opacity(assembly, opacity):
    collection = vtk.vtkPropCollection()
    assembly.GetActors(collection)
    for i in range(collection.GetNumberOfItems()):
        collection.GetItemAsObject(i).GetProperty().SetOpacity(opacity)


def color_bar(title, lut=None, fmt='%.1e', width=0.5, height=0.075, num_labels=7, font_size=26):
    bar = vtk.vtkScalarBarActor()
    if not lut:
        lut = jet_cmap()
    bar.SetLookupTable(lut)
    bar.SetTitle(title)
    bar.GetPositionCoordinate().SetCoordinateSystemToNormalizedViewport()
    bar.GetPositionCoordinate().SetValue(0.5 * (1 - width), 0.025)
    bar.SetOrientationToHorizontal()
    bar.SetLabelFormat(fmt)
    bar.GetLabelTextProperty().SetColor(0, 0, 0)
    bar.GetTitleTextProperty().SetColor(0, 0, 0)
    bar.GetLabelTextProperty().SetFontSize(font_size)
    bar.GetTitleTextProperty().SetFontSize(font_size)
    bar.SetWidth(width)
    bar.SetHeight(height)
    bar.SetNumberOfLabels(num_labels)
    return bar


def text(text, font_size=20, color=(0, 0, 0), hor_align='center', coords=(0.5, 0.5)):
    '''Create a 2D text actor to add to a 3d scene.

    :params int font_size: the font size (20 by default).
    :params tuple color: the face color (black by default).
    :params str hor_align: horizontal alignment, should be 'left', 'center' or 'right' (center by default).
    :params tuple coords: a sequence of two values between 0 and 1.
    :returns an actor for the text to add to a renderer.
    '''
    textMapper = vtk.vtkTextMapper()
    textMapper.SetInput(text)
    tprop = textMapper.GetTextProperty()
    tprop.SetFontSize(font_size)
    tprop.SetFontFamilyToArial()
    tprop.BoldOff()
    if hor_align == 'left':
        tprop.SetJustificationToLeft()
    elif hor_align == 'center':
        tprop.SetJustificationToCentered()
    elif hor_align == 'right':
        tprop.SetJustificationToRight()
    tprop.SetColor(color)
    textActor = vtk.vtkActor2D()
    textActor.SetMapper(textMapper)
    textActor.GetPositionCoordinate().SetCoordinateSystemToNormalizedDisplay()
    textActor.GetPositionCoordinate().SetValue(coords[0], coords[1])
    return textActor


def setup_camera(size=(100, 100, 100)):
    '''Setup the camera with usual viewing parameters.

    The camera is looking at the center of the data with the Z-axis vertical.

    *Parameters*

    **size**: the size of the 3d data set (100x100x100 by default).

    '''
    cam = vtk.vtkCamera()
    cam.SetViewUp(0, 0, 1)
    cam.SetPosition(2 * size[0], -2 * size[1], 2 * size[2])
    cam.SetFocalPoint(0.5 * size[0], 0.5 * size[1], 0.5 * size[2])
    cam.SetClippingRange(1, 10 * max(size))
    return cam


def render(ren, ren_size=(600, 600), display=True, save=False, name='render_3d.png', key_pressed_callback=None):
    '''Render the VTK scene in 3D.

    Given a `vtkRenderer`, this function does the actual 3D rendering. It
    can be used to display the scene interactlively and/or save a still
    image in png format.

    *Parameters*

    **ren**: the VTK renderer with containing all the actors.

    **ren_size**: a tuple with two value to set the size of the image in
    pixels (defalut 600x600).

    **display**: a boolean to control if the scene has to be displayed
    interactively to the user (default True).

    **save**: a boolean to to control if the scene has to be saved as a
    png image (default False).

    **name**: a string to used when saving the scene as an image (default
    is 'render_3d.png').

    **key_pressed_callback** a function (functions are first class variables)
    called in interactive mode when a key is pressed.
    '''
    # Create a window for the renderer
    if save:
        renWin = vtk.vtkRenderWindow()
        renWin.AddRenderer(ren)
        renWin.SetSize(ren_size)
        # capture the display and write a png image
        w2i = vtk.vtkWindowToImageFilter()
        writer = vtk.vtkPNGWriter()
        w2i.SetInput(renWin)
        w2i.Update()
        writer.SetInputConnection(w2i.GetOutputPort())
        writer.SetFileName(name)
        renWin.Render()
        writer.Write()
    if display:
        renWin = vtk.vtkRenderWindow()
        renWin.AddRenderer(ren)
        renWin.SetSize(ren_size)
        # Start the initialization and rendering
        iren = vtk.vtkRenderWindowInteractor()
        iren.SetRenderWindow(renWin)
        if key_pressed_callback:
            iren.AddObserver("KeyPressEvent", key_pressed_callback)
        renWin.Render()
        iren.Initialize()
        iren.Start()


def extract_poly_data(grid, inside=True, boundary=True):
    '''Convert from vtkUnstructuredGrid to vtkPolyData.
    
    :param grid: the vtkUnstructuredGrid instance.
    :param bool inside: flag to extract inside cells or not.
    :param bool boundary: flag to include boundary cells.
    :returns: the vtkExtractGeometry filter.
    '''
    # use extract geometry filter to access the data
    extract = vtk.vtkExtractGeometry()
    # extract = vtk.vtkExtractVOI() # much faster but seems not to work with blanking
    if vtk.vtkVersion().GetVTKMajorVersion() > 5:
        extract.SetInputData(grid)
    else:
        extract.SetInput(grid)
    if boundary:
        extract.ExtractBoundaryCellsOn()
    else:
        extract.ExtractBoundaryCellsOff()
    if inside:
        extract.ExtractInsideOn()
    else:
        extract.ExtractInsideOff()
    bbox = vtk.vtkBox()
    bounds = grid.GetBounds()
    bbox.SetXMin(bounds[0::2])
    bbox.SetXMax(bounds[1::2])
    extract.SetImplicitFunction(bbox)
    extract.Update()
    return extract


def select(grid, id_list, verbose=False):
    '''Select cells in vtkUnstructuredGrid based on a list of indices.

    :param vtkUnstructuredGrid grid: the grid on which to perform the selection.
    :param list id_list: the indices of the cells to select.
    :param bool verbose: a flag to activate verbose mode.
    :returns: a new vtkUnstructuredGrid containing the selected cells.
    '''
    ids = vtk.vtkIdTypeArray()
    ids.SetNumberOfComponents(1)
    for v in id_list:
        ids.InsertNextValue(v)
    selection_node = vtk.vtkSelectionNode()
    selection_node.SetContentType(vtk.vtkSelectionNode.INDICES)
    selection_node.SetSelectionList(ids)
    selection = vtk.vtkSelection()
    selection.AddNode(selection_node)
    extract_selection = vtk.vtkExtractSelection()
    extract_selection.SetInputData(0, grid)
    extract_selection.SetInputData(1, selection)
    extract_selection.Update()
    # finally create a new vtkUnstructuredGrid instance to return
    selected = vtk.vtkUnstructuredGrid()
    selected.ShallowCopy(extract_selection.GetOutput())
    if verbose:
        print('performing selection with id %s' % id_list)
        print('number of points in selection: %d' % selected.GetNumberOfPoints())
        print('number of cells in selection: %d' % selected.GetNumberOfCells())
    return selected


def show_array(data, map_scalars=False, lut=None, hide_zero_values=True):
    """Create a 3d actor representing a numpy array.

    Given a 3d array, this function compute the skin of the volume.
    The scalars can be mapped to the created surface and the colormap
    adjusted. If the data is in numpy format it is converted to VTK first.

    :param data: the dataset, in numpy or VTK format.
    :param bool map_scalars: map the scalar in the data array to the created
    surface (False by default).
    :param lut: a vtk lookup table (colormap) used to map the scalars.
    :param bool hide_zero_values: blank cells with a value of zero (True
    by default)
    :return: a vtk actor that can be added to a rendered to show the 3d array.
    """
    if type(data) == np.ndarray:
        grid = numpy_array_to_vtk_grid(data, cell_data=True)
        if hide_zero_values:
<<<<<<< HEAD
            #workaround as SetCellVisibilityArray is not available anymore after vtk 6.3
            if (vtk.vtkVersion().GetVTKMajorVersion() > 6) | (vtk.vtkVersion().GetVTKMajorVersion() == 6 and vtk.vtkVersion().GetVTKMinorVersion() > 2):
                ids_to_blank = np.argwhere(data.transpose(2, 1, 0).flatten() == 0)
                [grid.BlankCell(i) for i in np.ravel(ids_to_blank)]
=======
            # workaround as SetCellVisibilityArray is not available anymore after vtk 6.3
            if (vtk.vtkVersion().GetVTKMajorVersion() > 6) | \
                    (vtk.vtkVersion().GetVTKMajorVersion() == 6 and
                     vtk.vtkVersion().GetVTKMinorVersion() > 2):
                ids_to_blank = np.squeeze(np.argwhere(
                    data.transpose(2, 1, 0).flatten() == 0))
                [grid.BlankCell(i) for i in ids_to_blank]
>>>>>>> 7db6fb2b
            else:
                visible = numpy_support.numpy_to_vtk(np.ravel(
                    data > 0, order='F').astype(np.uint8), deep=1)
                grid.SetCellVisibilityArray(visible)
    else:
        grid = data
    extract = extract_poly_data(grid)
    return show_mesh(extract.GetOutput(), map_scalars, lut)


def show_mesh(grid, map_scalars=False, lut=None, show_edges=False, edge_color=(0., 0., 0.), edge_line_width=1.0):
    """Create a 3d actor representing a mesh.

    :param grid: the vtkUnstructuredGrid object.
    :param bool map_scalars: map the scalar in the data array to the created surface (False by default).
    :param lut: a vtk lookup table (colormap) used to map the scalars.
    :param bool show_edges: display the mesh edges (False by default).
    :param tuple edge_color: color to use for the mesh edges (black by default).
    :param float edge_line_width: width of the edge lines (1.0 by default).
    :return: a vtk actor that can be added to a rendered to show the 3d array.
    """
    mapper = vtk.vtkDataSetMapper()
    mapper.ScalarVisibilityOff()
    if map_scalars:
        mapper.ScalarVisibilityOn()
        mapper.UseLookupTableScalarRangeOn()
        mapper.SetScalarModeToUseCellData()
        mapper.SetColorModeToMapScalars()
        if not lut:
            # default to the usual gray colormap
            lut = gray_cmap()
        mapper.SetLookupTable(lut)
    if vtk.vtkVersion().GetVTKMajorVersion() > 5:
        mapper.SetInputData(grid)
    else:
        mapper.SetInput(grid)
    mapper.Update()
    actor = vtk.vtkActor()
    actor.SetMapper(mapper)
    if show_edges:
        actor.GetProperty().EdgeVisibilityOn()
        actor.GetProperty().SetEdgeColor(edge_color)
        actor.GetProperty().SetLineWidth(edge_line_width)
    actor.GetProperty().SetSpecular(.4)
    actor.GetProperty().SetSpecularPower(10)
    actor.GetProperty().SetOpacity(1.0)
    return actor


def show_grains(data, num_colors=2048):
    '''Create a 3d actor of all the grains in a labeled numpy array.

    Given a 3d numpy array, this function compute the skin of all the
    grains (labels > 0). the background is assumed to be zero and is
    removed. The actor produced is colored by the grain ids using the
    random color map, see `rand_cmap`.

    *Parameters*

    **data**: a labeled numpy array.

    **num_colors**: number of colors in the lookup table (2048 by default)

    Returns a vtk actor that can be added to a rendered to show all the
    grains colored by their id.
    '''
    grain_lut = rand_cmap(N=num_colors, first_is_black=True, table_range=(0, num_colors - 1))
    grains = show_array(data, map_scalars=True, lut=grain_lut)
    return grains


def show_boundaries(grid, array_id=0, array_name=None, write=False):
    '''Create an actor representing the boundaries separating different
    values of a given array. The values have to be one of the integer type.

    :param vtkUnstructuredGrid grid: the unstructured grid referencing the data array.
    :param int array_id: the index of the array to process (default 0).
    :param str array_name: the name of the array to process.
    :param bool write: flag to write the boundary polydata to the disk.
    :return: a VTK actor containing the boundaries.
    '''
    # if array_name is specified, find the corresponding array
    if array_name:
        array_id = -1
        for i in range(grid.GetCellData().GetNumberOfArrays()):
            if grid.GetCellData().GetArray(i).GetName() == array_name:
                array_id = i
                break
    if array_id < 0:
        print('warning, array %s not found in CellData arrays' % array_name)
        return
    array = grid.GetCellData().GetArray(array_id)
    assert array.GetName() == array_name
    assert array.GetDataType() in [vtk.VTK_UNSIGNED_SHORT, vtk.VTK_UNSIGNED_CHAR, vtk.VTK_INT]
    grid.GetCellData().SetActiveScalars(array_name)
    # we use a vtkAppendPolyData to gather all the boundaries
    append = vtk.vtkAppendPolyData()
    numpy_array = numpy_support.vtk_to_numpy(array)
    gids_list = np.unique(numpy_array)
    print('field range used to find the boudnaries: [%d - %d]' % (gids_list[0], gids_list[-1]))
    for gid in gids_list:
        print('trying gid=%d' % gid)
        thresh = vtk.vtkThreshold()
        thresh.SetInputData(grid)
        thresh.ThresholdBetween(gid - 0.5, gid + 0.5)
        thresh.SetInputArrayToProcess(1, 0, 0, 0, array_name)
        thresh.Update()
        geometryFilter = vtk.vtkGeometryFilter()
        geometryFilter.SetInputConnection(thresh.GetOutputPort())
        boundariesExtractor = vtk.vtkFeatureEdges()
        boundariesExtractor.SetInputConnection(geometryFilter.GetOutputPort())
        boundariesExtractor.BoundaryEdgesOn()
        append.AddInputConnection(boundariesExtractor.GetOutputPort())
    # remove any duplicate points
    clean = vtk.vtkCleanPolyData()
    clean.SetInputConnection(append.GetOutputPort())
    clean.Update()
    if write:
        writer = vtk.vtkXMLPolyDataWriter()
        writer.SetFileName('gb.vtp')
        writer.SetInputConnection(clean.GetOutputPort())
        writer.Write()
        print('writting gb.vtp')
    boundariesActor = edges_actor(clean.GetOutput(), linewidth=4.0, linecolor=black)
    return boundariesActor


def edges_actor(polydata, linewidth=1.0, linecolor=black):
    mapper = vtk.vtkPolyDataMapper()
    mapper.SetInputData(polydata)
    mapper.ScalarVisibilityOff()
    mapper.Update()
    actor = vtk.vtkActor()
    actor.SetMapper(mapper)
    actor.GetProperty().EdgeVisibilityOn()
    actor.GetProperty().SetColor(linecolor)
    actor.GetProperty().SetLineWidth(linewidth)
    return actor


def xray_arrow():
    xrays_arrow = vtk.vtkArrowSource()
    xrays_mapper = vtk.vtkPolyDataMapper()
    xrays_mapper.SetInputConnection(xrays_arrow.GetOutputPort())
    xrays = vtk.vtkActor()
    xrays.SetMapper(xrays_mapper)
    return xrays


def slits(size, x_slits=0):
    '''Create a 3d schematic represenation of X-ray slits.

    The 3d represenation is made of 4 corners of the given size along
    the Y and Z axes.

    **Parameters**:

    *size*: a (X,Y,Z) tuple giving the size of the illuminated volume.
    The first value of the tuple is not used.

    *x_slits*: position of the slits along the X axis (0 be default).

    **Returns**:

    A vtk assembly of the 4 corners representing the slits.
    '''
    slits = vtk.vtkAssembly()
    corner_points = np.empty((3, 3, 4), dtype=np.float)
    corner_points[:, 0, 0] = [x_slits, -0.6 * size[1] / 2, -size[2] / 2]
    corner_points[:, 1, 0] = [x_slits, -size[1] / 2, -size[2] / 2]
    corner_points[:, 2, 0] = [x_slits, -size[1] / 2, -0.6 * size[2] / 2]
    corner_points[:, 0, 1] = [x_slits, -0.6 * size[1] / 2, size[2] / 2]
    corner_points[:, 1, 1] = [x_slits, -size[1] / 2, size[2] / 2]
    corner_points[:, 2, 1] = [x_slits, -size[1] / 2, 0.6 * size[2] / 2]
    corner_points[:, 0, 2] = [x_slits, 0.6 * size[1] / 2, -size[2] / 2]
    corner_points[:, 1, 2] = [x_slits, size[1] / 2, -size[2] / 2]
    corner_points[:, 2, 2] = [x_slits, size[1] / 2, -0.6 * size[2] / 2]
    corner_points[:, 0, 3] = [x_slits, 0.6 * size[1] / 2, size[2] / 2]
    corner_points[:, 1, 3] = [x_slits, size[1] / 2, size[2] / 2]
    corner_points[:, 2, 3] = [x_slits, size[1] / 2, 0.6 * size[2] / 2]
    for c in range(4):
        linePoints = vtk.vtkPoints()
        linePoints.SetNumberOfPoints(3)
        linePoints.InsertPoint(0, corner_points[:, 0, c])
        linePoints.InsertPoint(1, corner_points[:, 1, c])
        linePoints.InsertPoint(2, corner_points[:, 2, c])
        line1 = vtk.vtkLine()
        line1.GetPointIds().SetId(0, 0)
        line1.GetPointIds().SetId(1, 1)
        line2 = vtk.vtkLine()
        line2.GetPointIds().SetId(0, 1)
        line2.GetPointIds().SetId(1, 2)
        slitCorner1Grid = vtk.vtkUnstructuredGrid()
        slitCorner1Grid.Allocate(2, 1)
        slitCorner1Grid.InsertNextCell(line1.GetCellType(), line1.GetPointIds())
        slitCorner1Grid.InsertNextCell(line2.GetCellType(), line2.GetPointIds())
        slitCorner1Grid.SetPoints(linePoints)
        slitCorner1Mapper = vtk.vtkDataSetMapper()
        if vtk.vtkVersion().GetVTKMajorVersion() > 5:
            slitCorner1Mapper.SetInputData(slitCorner1Grid)
        else:
            slitCorner1Mapper.SetInput(slitCorner1Grid)
        slitCorner1Actor = vtk.vtkActor()
        slitCorner1Actor.SetMapper(slitCorner1Mapper)
        slitCorner1Actor.GetProperty().SetLineWidth(3.0)
        slitCorner1Actor.GetProperty().SetDiffuseColor(black)
        slits.AddPart(slitCorner1Actor)
    return slits


def pin_hole(inner_radius=100, outer_radius=200):
    pin_hole = vtk.vtkAssembly()
    disc = vtk.vtkDiskSource()
    disc.SetCircumferentialResolution(50)
    disc.SetInnerRadius(inner_radius)
    disc.SetOuterRadius(outer_radius)
    disc_mapper = vtk.vtkPolyDataMapper()
    disc_mapper.SetInputConnection(disc.GetOutputPort())
    discActor = vtk.vtkActor()
    discActor.SetMapper(disc_mapper)
    discActor.GetProperty().SetColor(black)
    pin_hole.AddPart(discActor)
    pin_hole.RotateY(90)
    return pin_hole


def zone_plate(thk=50, sep=25, n_rings=5):
    '''Create a 3d schematic represenation of a Fresnel zone plate.

    The 3d represenation is made of a number or concentric rings separated
    by a specific distance which control the X-ray focalisation.

    **Parameters**:

    *thk*: ring thickness (50 by default).

    *sep*: ring spacing (25 by default).

    **Returns**:

    A vtk assembly of the rings composing the Fresnel zone plate.
    '''
    zone_plate = vtk.vtkAssembly()
    for i in range(n_rings):
        disc = vtk.vtkDiskSource()
        disc.SetCircumferentialResolution(50)
        disc.SetInnerRadius(i * (thk + sep))
        disc.SetOuterRadius((i + 1) * thk + i * sep)
        disc_mapper = vtk.vtkPolyDataMapper()
        disc_mapper.SetInputConnection(disc.GetOutputPort())
        discActor = vtk.vtkActor()
        discActor.SetMapper(disc_mapper)
        zone_plate.AddPart(discActor)
    zone_plate.RotateY(90)
    return zone_plate


def grid_vol_view(scan):
    s_size = scan[:-4].split('_')[-2].split('x')
    s_type = scan[:-4].split('_')[-1]
    size = [int(s_size[0]), int(s_size[1]), int(s_size[2])]
    # prepare a uniform grid to receive the image data
    grid = vtk.vtkUniformGrid()
    grid.SetExtent(0, size[0], 0, size[1], 0, size[2])
    grid.SetOrigin(0, 0, 0)
    grid.SetSpacing(1, 1, 1)
    grid.SetScalarType(to_vtk_type(s_type))
    # read the actual image data
    print('reading scan %s with size %dx%dx%d using type %d' % (scan, size[0], size[1], size[2], to_vtk_type(s_type)))
    reader = vtk.vtkImageReader2()  # 2 is faster
    reader.SetDataScalarType(to_vtk_type(s_type))
    reader.SetFileDimensionality(3)
    reader.SetHeaderSize(0)
    reader.SetDataByteOrderToLittleEndian()
    reader.FileLowerLeftOn()
    reader.SetDataExtent(0, size[0] - 1, 0, size[1] - 1, 0, size[2] - 1)
    reader.SetNumberOfScalarComponents(1)
    reader.SetDataOrigin(0, 0, 0)
    reader.SetFileName(scan)
    reader.Update()
    data = reader.GetOutput()
    # expose the image data array
    array = data.GetPointData().GetScalars()
    grid.GetCellData().SetScalars(array)
    grid.SetCellVisibilityArray(array)
    # create random lut
    lut = rand_cmap(N=2048, first_is_black=True, table_range=(0, 2047))
    extract = extract_poly_data(grid)
    # create mapper
    print('creating actors')
    mapper = vtk.vtkDataSetMapper()
    mapper.SetLookupTable(lut)
    mapper.SetInput(extract.GetOutput())
    mapper.UseLookupTableScalarRangeOn()
    mapper.SetScalarModeToUseCellData();
    mapper.SetColorModeToMapScalars();
    actor = vtk.vtkActor()
    actor.SetMapper(mapper)
    # set up camera
    cam = vtk.vtkCamera()
    cam.SetViewUp(0, 0, 1)
    cam.SetPosition(size[0], -size[1], 200)
    cam.SetFocalPoint(size[0] / 2, size[1] / 2, size[2] / 2)
    cam.Dolly(0.6)
    cam.SetClippingRange(0, 1000)
    # add axes actor
    l = 0.5 * np.mean(size)
    axes = axes_actor(length=l, axisLabels=True)
    # Create renderer
    ren = vtk.vtkRenderer()
    ren.SetBackground(1.0, 1.0, 1.0)
    ren.AddActor(actor)
    # ren.AddActor(outline)
    ren.AddViewProp(axes);
    ren.SetActiveCamera(cam)

    # Create a window for the renderer
    renWin = vtk.vtkRenderWindow()
    renWin.AddRenderer(ren)
    renWin.SetSize(600, 600)
    # Start the initialization and rendering
    iren = vtk.vtkRenderWindowInteractor()
    iren.SetRenderWindow(renWin)
    renWin.Render()
    iren.Initialize()
    iren.Start()
    print('done')


def vol_view(scan):
    # TODO change from scan name to numpy array
    s_size = scan[:-4].split('_')[-2].split('x')
    s_type = scan[:-4].split('_')[-1]
    size = [int(s_size[0]), int(s_size[1]), int(s_size[2])]
    print('reading scan %s with size %dx%dx%d using type %d' %
          (scan, size[0], size[1], size[2], to_vtk_type(s_type)))
    reader = vtk.vtkImageReader2()  # 2 is faster
    reader.SetDataScalarType(to_vtk_type(s_type))
    reader.SetFileDimensionality(3)
    reader.SetHeaderSize(0)
    reader.SetDataByteOrderToLittleEndian()
    reader.FileLowerLeftOn()
    reader.SetDataExtent(0, size[0] - 1, 0, size[1] - 1, 0, 100)  # size[2]-1)
    reader.SetNumberOfScalarComponents(1)
    reader.SetDataOrigin(0, 0, 0)
    reader.SetFileName(scan)
    data = reader.GetOutput()
    # threshold to remove background
    print('thresholding to remove background')
    thresh = vtk.vtkThreshold()
    if vtk.vtkVersion().GetVTKMajorVersion() > 5:
        thresh.SetInputData(data)
    else:
        thresh.SetInput(data)
    # thresh.SetInputConnection(data)
    thresh.Update()
    thresh.ThresholdByUpper(1.0)
    thresh.SetInputArrayToProcess(1, 0, 0, 0, "ImageFile")
    # create random lut
    lut = rand_cmap(N=2048, first_is_black=True, table_range=(0, 2047))
    # create mapper
    print('creating actors')
    mapper = vtk.vtkDataSetMapper()
    mapper.SetLookupTable(lut)
    mapper.SetInputConnection(thresh.GetOutputPort())
    # mapper.SetInput(data)
    mapper.UseLookupTableScalarRangeOn()
    mapper.SetScalarModeToUsePointData();
    mapper.SetColorModeToMapScalars();
    actor = vtk.vtkActor()
    actor.SetMapper(mapper)
    # set up camera
    cam = vtk.vtkCamera()
    cam.SetViewUp(0, 0, 1)
    cam.SetPosition(400, -400, 300)
    cam.SetFocalPoint(size[0], size[1], size[2])
    cam.SetClippingRange(20, 1000)
    # add axes actor
    l = min(size)
    axes = axes_actor(length=l, axisLabels=True)
    # Create renderer
    ren = vtk.vtkRenderer()
    ren.SetBackground(1.0, 1.0, 1.0)
    ren.AddActor(actor)
    # ren.AddActor(outline)
    ren.AddViewProp(axes);
    ren.SetActiveCamera(cam)

    # Create a window for the renderer
    renWin = vtk.vtkRenderWindow()
    renWin.AddRenderer(ren)
    renWin.SetSize(600, 600)
    # Start the initialization and rendering
    iren = vtk.vtkRenderWindowInteractor()
    iren.SetRenderWindow(renWin)
    renWin.Render()
    iren.Initialize()
    iren.Start()
    print('done')


def ask_for_map_file(dir, scan_name):
    list = {};
    i = 0
    print('no map file was specified, please chose from the following file available')
    for file in os.listdir(dir):
        if file.startswith(scan_name + '.'):
            i += 1
            list[i] = file
            print(' * ', file, '[', i, ']')
    if i == 0:
        sys.exit('no matching map file could be located, exiting...')
    r = raw_input('chose file by entering the coresponding number [1]: ')

    if r == '':
        return list[1]
    else:
        try:
            ir = int(r)
        except:
            sys.exit('not a number, exiting...')
        else:
            if int(r) < i + 1:
                return list[int(r)]
            else:
                sys.exit('wrong entry, exiting...')<|MERGE_RESOLUTION|>--- conflicted
+++ resolved
@@ -328,8 +328,8 @@
                       show_intersection=False, color_intersection=red):
     """Add a 3d plane inside another object.
 
-    This function adds a plane inside another object described by a mesh (vtkunstructuredgrid). 
-    The method is to use a vtkCutter with the mesh as input and the plane as the cut function. 
+    This function adds a plane inside another object described by a mesh (vtkunstructuredgrid).
+    The method is to use a vtkCutter with the mesh as input and the plane as the cut function.
     The plane normal can be displayed and its length controlled.
     This may be used directly to add hkl planes inside a lattice cell or
     a grain.
@@ -1150,8 +1150,8 @@
     """
     Method to display a pole figure in 3d.
 
-    This method displays a sphere of radius 1 with a crystal lattice placed at the center (only shown if 
-    the show_lattice parameter is True). The poles associated with the pole figure are shown on the outbounding 
+    This method displays a sphere of radius 1 with a crystal lattice placed at the center (only shown if
+    the show_lattice parameter is True). The poles associated with the pole figure are shown on the outbounding
     sphere as well as the projection n the equatorial plane.
 
     :param pf: the `PoleFigure` instance .
@@ -1470,11 +1470,11 @@
 def box_3d(origin=(0, 0, 0), size=(100, 100, 100), line_color=black):
     """
     Create a box of a given size.
-        
-    :param tuple origin: the origin of the box in the laboratory frame. 
-    :param tuple size: the size of the box. 
+
+    :param tuple origin: the origin of the box in the laboratory frame.
+    :param tuple size: the size of the box.
     :param line_color: the color to use to draw the box.
-    :return: 
+    :return:
     """
     box_source = vtk.vtkCubeSource()
     box_source.SetBounds(origin[0], origin[0] + size[0],
@@ -1500,7 +1500,7 @@
     from pymicro.xray.detectors import RegArrayDetector2d
     assembly = vtk.vtkAssembly()
     detector_3d = vtk.vtkPlaneSource()
-    '''TODO we should define the detector plane with its origin in the top left corner, but currently this would need 
+    '''TODO we should define the detector plane with its origin in the top left corner, but currently this would need
     to flip the image to fit our geometrical conventions, probably due to the way the texture is rendered.'''
     detector_3d.SetOrigin(0., detector.get_size_mm()[0] / 2, -detector.get_size_mm()[1] / 2)
     detector_3d.SetPoint1(0., -detector.get_size_mm()[0] / 2, -detector.get_size_mm()[1] / 2)
@@ -1563,7 +1563,7 @@
 
 def build_line_mesh(points):
     '''Function to construct a vtkUnstructuredGrid representing a line mesh.
-    
+
     :param list points: the list of points.
     :returns line_mesh: the vtkUnstructuredGrid.
     '''
@@ -1627,7 +1627,7 @@
 
 def point_cloud_3d(data_points, point_color=(0, 0, 0), point_size=1):
     '''Function to display a point cloud in a 3d scene.
-    
+
     :param list data_points: the list of points in he cloud.
     :param tuple point_color: the color to use to display the points.
     :param float point_size: the size of the points.
@@ -2046,7 +2046,7 @@
 
 def extract_poly_data(grid, inside=True, boundary=True):
     '''Convert from vtkUnstructuredGrid to vtkPolyData.
-    
+
     :param grid: the vtkUnstructuredGrid instance.
     :param bool inside: flag to extract inside cells or not.
     :param bool boundary: flag to include boundary cells.
@@ -2125,12 +2125,6 @@
     if type(data) == np.ndarray:
         grid = numpy_array_to_vtk_grid(data, cell_data=True)
         if hide_zero_values:
-<<<<<<< HEAD
-            #workaround as SetCellVisibilityArray is not available anymore after vtk 6.3
-            if (vtk.vtkVersion().GetVTKMajorVersion() > 6) | (vtk.vtkVersion().GetVTKMajorVersion() == 6 and vtk.vtkVersion().GetVTKMinorVersion() > 2):
-                ids_to_blank = np.argwhere(data.transpose(2, 1, 0).flatten() == 0)
-                [grid.BlankCell(i) for i in np.ravel(ids_to_blank)]
-=======
             # workaround as SetCellVisibilityArray is not available anymore after vtk 6.3
             if (vtk.vtkVersion().GetVTKMajorVersion() > 6) | \
                     (vtk.vtkVersion().GetVTKMajorVersion() == 6 and
@@ -2138,7 +2132,6 @@
                 ids_to_blank = np.squeeze(np.argwhere(
                     data.transpose(2, 1, 0).flatten() == 0))
                 [grid.BlankCell(i) for i in ids_to_blank]
->>>>>>> 7db6fb2b
             else:
                 visible = numpy_support.numpy_to_vtk(np.ravel(
                     data > 0, order='F').astype(np.uint8), deep=1)
