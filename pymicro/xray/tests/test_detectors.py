--- conflicted
+++ resolved
@@ -36,8 +36,7 @@
         (u, v) = self.detector.lab_to_pixel(R)[0]
         self.assertEqual(int(u), 56)
         self.assertEqual(int(v), 28)
-<<<<<<< HEAD
-        RR = self.detector.pixel_to_lab(u, v)
+        RR = self.detector.pixel_to_lab(u, v)[0]
         self.assertListEqual(RR.tolist(), R.tolist())
 
     def test_detector_tilt(self):
@@ -67,8 +66,4 @@
 
             self.assertAlmostEqual(w1, det_tilt.w_dir[0], 7)
             self.assertAlmostEqual(w2, det_tilt.w_dir[1], 7)
-            self.assertAlmostEqual(w3, det_tilt.w_dir[2], 7)
-=======
-        RR = self.detector.pixel_to_lab(u, v)[0]
-        self.assertListEqual(RR.tolist(), R.tolist())
->>>>>>> 643bfa4f
+            self.assertAlmostEqual(w3, det_tilt.w_dir[2], 7)